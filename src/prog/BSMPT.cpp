/*
 * BSMPT.cpp
 *
 *
 *      Copyright (C) 2020  Philipp Basler, Margarete Mühlleitner and Jonas Müller

		This program is free software: you can redistribute it and/or modify
		it under the terms of the GNU General Public License as published by
		the Free Software Foundation, either version 3 of the License, or
		(at your option) any later version.

		This program is distributed in the hope that it will be useful,
		but WITHOUT ANY WARRANTY; without even the implied warranty of
		MERCHANTABILITY or FITNESS FOR A PARTICULAR PURPOSE.  See the
		GNU General Public License for more details.

		You should have received a copy of the GNU General Public License
		along with this program.  If not, see <http://www.gnu.org/licenses/>.
 */

/**
 * @file
 * Calculates the electroweak phase transition for a given Inputfile for a given subset of lines in the file
 *  and adds it at the end of the line in the format
 * T_c v_c all single vevs. One parameter point per line.
 *
 */


#include <bits/exception.h>                     // for exception
#include <stdlib.h>                             // for atoi, EXIT_FAILURE
#include <algorithm>                            // for copy, max
#include <memory>                               // for shared_ptr, __shared_...
#include <string>                               // for string, operator<<
#include <utility>                              // for pair
#include <vector>                               // for vector
#include <BSMPT/models/ClassPotentialOrigin.h>  // for Class_Potential_Origin
#include <BSMPT/models/IncludeAllModels.h>
#include <BSMPT/minimizer/Minimizer.h>
#include <BSMPT/utility.h>
#include <iostream>
#include <iomanip>
#include <fstream>

using namespace std;
using namespace BSMPT;

struct CLIOptions{
    BSMPT::ModelID::ModelIDs Model{ModelID::ModelIDs::NotSet};
    int FirstLine{0}, LastLine{0};
    std::string InputFile, OutputFile;
    bool TerminalOutput{false};
    bool UseGSL { Minimizer::UseGSLDefault};
    bool UseCMAES {Minimizer::UseLibCMAESDefault};
    bool UseNLopt{Minimizer::UseNLoptDefault};
    int WhichMinimizer{Minimizer::WhichMinimizerDefault};

    CLIOptions(int argc, char *argv[]);
    bool good() const;
};

int main(int argc, char *argv[]) try{

	/**
	 * PrintErrorLines decides if parameter points with no valid EWPT (no NLO stability or T=300 vanishing VEV)
	 * are printed in the output file
	 */
	bool PrintErrorLines=true;

    const CLIOptions args(argc,argv);
    if(not args.good())
    {
        return EXIT_FAILURE;
    }


	int linecounter = 1;
    std::ifstream infile(args.InputFile);
	if(!infile.good()) {
        std::cout << "Input file " << args.InputFile << " not found " << std::endl;
		return EXIT_FAILURE;
	}

    std::ofstream outfile(args.OutputFile);
	if(!outfile.good())
	{
        std::cout << "Can not create file " << args.OutputFile << std::endl;
		return EXIT_FAILURE;
	}
	std::string linestr;
    std::shared_ptr<BSMPT::Class_Potential_Origin> modelPointer = ModelID::FChoose(args.Model);
	while(getline(infile,linestr))
	{
        if(linecounter > args.LastLine) break;

		if(linecounter == 1)
		  {
            outfile << linestr << sep << modelPointer->addLegendCT()
                    << sep << modelPointer->addLegendTemp() << std::endl;

		    modelPointer->setUseIndexCol(linestr);
		  }
        if(linecounter >= args.FirstLine and linecounter <= args.LastLine and linecounter != 1)
		{
            if(args.TerminalOutput)
			{
				std::cout << "Currently at line " << linecounter << std::endl;
			}
			std::pair<std::vector<double>,std::vector<double>> parameters = modelPointer->initModel(linestr);
            if(args.FirstLine == args.LastLine ) {
                 modelPointer->write();
			}

            auto EWPT = Minimizer::PTFinder_gen_all(modelPointer,0,300,args.WhichMinimizer);
            std::vector<double> vevsymmetricSolution,checksym, startpoint;
            for(const auto& el: EWPT.EWMinimum) startpoint.push_back(0.5*el);
            auto VEVsym = Minimizer::Minimize_gen_all(modelPointer,EWPT.Tc+1,checksym,startpoint,args.WhichMinimizer);


            if(args.FirstLine == args.LastLine) {
                auto dimensionnames = modelPointer->addLegendTemp();
<<<<<<< HEAD
                std::cout << "Success ? " << static_cast<int>(EWPT.StatusFlag) << sep << " (1 = Yes , -1 = No, v/T reached a value below " << C_PT << " during the calculation) \n";
=======
                std::cout << "Success ? " << static_cast<int>(EWPT.StatusFlag)
                          << sep << " (1 = Yes , -1 = No, v/T reached a value below " << C_PT << " during the calculation) \n";
>>>>>>> 84f7e825
                if(EWPT.StatusFlag == Minimizer::MinimizerStatus::SUCCESS){
                    std::cout << dimensionnames.at(1) << " = " << EWPT.vc << " GeV\n";
                    std::cout << dimensionnames.at(0) << " = " << EWPT.Tc << " GeV\n";
                    std::cout << "xi_c = " << dimensionnames.at(2)  << " = " << EWPT.vc/EWPT.Tc << std::endl;
                    for(std::size_t i=0;i<modelPointer->get_nVEV(); i++){
                        std::cout << dimensionnames.at(i+3) << " = " << EWPT.EWMinimum.at(i) << " GeV\n";
                    }
                    std::cout<< "Symmetric VEV config"<<std::endl;
                    for(std::size_t i=0;i<modelPointer->get_nVEV(); i++){
                        std::cout << dimensionnames.at(i+3) << " = " << VEVsym.at(i) << " GeV\n";
                    }
                }
                else if(EWPT.Tc == 300){
                    std::cout << dimensionnames.at(1) << " != 0 GeV at T = 300 GeV." << std::endl;
                }
                else if(EWPT.Tc == 0){
                    std::cout << "This point is not vacuum stable." << std::endl;
                }
			}
			if(PrintErrorLines){
				outfile << linestr;
                outfile << sep <<parameters.second;
                outfile << sep << EWPT.Tc << sep << EWPT.vc;
                if(EWPT.vc>C_PT*EWPT.Tc and EWPT.StatusFlag==Minimizer::MinimizerStatus::SUCCESS) outfile << sep << EWPT.vc/EWPT.Tc;
                else outfile << sep << static_cast<int>(EWPT.StatusFlag);
                outfile << sep << EWPT.EWMinimum;
				outfile << std::endl;
			}
            else if(EWPT.StatusFlag == Minimizer::MinimizerStatus::SUCCESS)
			{
                if(C_PT* EWPT.Tc < EWPT.vc)
				{
                    outfile << linestr << sep << parameters.second;
                    outfile << sep << EWPT.Tc << sep << EWPT.vc;
                    outfile << sep << EWPT.vc / EWPT.Tc;
                    outfile << sep << EWPT.EWMinimum;
					outfile << std::endl;
				}
			}
		}
		linecounter++;
		if(infile.eof()) break;
	}
    if(args.TerminalOutput) std::cout << std::endl;
	outfile.close();
	return EXIT_SUCCESS;
}
catch(int)
{
    return EXIT_SUCCESS;
}
catch(exception& e){
		std::cerr << e.what() << std::endl;
		return EXIT_FAILURE;
}

CLIOptions::CLIOptions(int argc, char *argv[])
{


    std::vector<std::string> args;
    for(int i{1};i<argc;++i) args.push_back(argv[i]);

    if(argc < 6 or args.at(0) == "--help")
    {
        int SizeOfFirstColumn = std::string("--TerminalOutput=           ").size();
        std::cout << std::boolalpha
                  << "BSMPT calculates the strength of the electroweak phase transition" << std::endl
                  << "It is called either by " << std::endl
                  << "./BSMPT model input output FirstLine LastLine" << std::endl
                  << "or with the following arguments" << std::endl
                  << std::setw(SizeOfFirstColumn) << std::left<< "--help"
                  << "Shows this menu" << std::endl
                  << std::setw(SizeOfFirstColumn) << std::left << "--model="
                  << "The model you want to investigate"<<std::endl
                  << std::setw(SizeOfFirstColumn) << std::left<<"--input="
                  << "The input file in tsv format" << std::endl
                  << std::setw(SizeOfFirstColumn) << std::left<<"--output="
                  << "The output file in tsv format" << std::endl
                  << std::setw(SizeOfFirstColumn) << std::left<<"--FirstLine="
                  <<"The first line in the input file to calculate the EWPT. Expects line 1 to be a legend." << std::endl
                  << std::setw(SizeOfFirstColumn) << std::left<<"--LastLine="
                  <<"The last line in the input file to calculate the EWPT." << std::endl;
        std::string GSLhelp{"--UseGSL="};
        GSLhelp += Minimizer::UseGSLDefault?"true":"false";
        std::cout << std::setw(SizeOfFirstColumn) << std::left <<GSLhelp
                  << "Use the GSL library to minimize the effective potential" << std::endl;
        std::string CMAEShelp{"--UseCMAES="};
        CMAEShelp += Minimizer::UseLibCMAESDefault?"true":"false";
        std::cout << std::setw(SizeOfFirstColumn) << std::left <<CMAEShelp
                  << "Use the CMAES library to minimize the effective potential" << std::endl;
        std::string NLoptHelp{"--UseNLopt="};
        NLoptHelp += Minimizer::UseNLoptDefault?"true":"false";
        std::cout << std::setw(SizeOfFirstColumn) << std::left <<NLoptHelp
                  << "Use the NLopt library to minimize the effective potential" << std::endl;
        std::cout<< std::setw(SizeOfFirstColumn) << std::left<<"--TerminalOutput="
                  <<"y/n Turns on additional information in the terminal during the calculation." << std::endl;
        ShowInputError();
    }

    if(args.size() > 0 and args.at(0)=="--help")
    {
        throw int{0};
    }
    else if(argc < 6)
    {
        throw std::runtime_error("Too few arguments.");
    }

    std::string prefix{"--"};
    bool UsePrefix = StringStartsWith(args.at(0),prefix);
    if(UsePrefix)
    {
        for(const auto& arg: args)
        {
            auto el = arg;
            std::transform(el.begin(), el.end(), el.begin(), ::tolower);
            if(StringStartsWith(el,"--model="))
            {
                Model = BSMPT::ModelID::getModel(el.substr(std::string("--model=").size()));
            }
            else if(StringStartsWith(el,"--input="))
            {
                InputFile = arg.substr(std::string("--input=").size());
            }
            else if(StringStartsWith(el,"--output="))
            {
                OutputFile = arg.substr(std::string("--output=").size());
            }
            else if(StringStartsWith(el,"--firstline="))
            {
                FirstLine = std::stoi(el.substr(std::string("--firstline=").size()));
            }
            else if(StringStartsWith(el,"--lastline="))
            {
                LastLine = std::stoi(el.substr(std::string("--lastline=").size()));
            }
            else if(StringStartsWith(el,"--terminaloutput="))
            {
                TerminalOutput = el.substr(std::string("--terminaloutput=").size()) == "y";
            }
            else if(StringStartsWith(el,"--usegsl="))
            {
                UseGSL = el.substr(std::string("--usegsl=").size()) == "true";
            }
            else if(StringStartsWith(el,"--usecmaes="))
            {
                UseCMAES = el.substr(std::string("--usecmaes=").size()) == "true";
            }
            else if(StringStartsWith(el,"--usenlopt="))
            {
                UseNLopt = el.substr(std::string("--usenlopt=").size()) == "true";
            }
        }
        WhichMinimizer = Minimizer::CalcWhichMinimizer(UseGSL,UseCMAES,UseNLopt);
    }
    else{
        Model = ModelID::getModel(args.at(0));
        InputFile = args.at(1);
        OutputFile = args.at(2);
        FirstLine = std::stoi(args.at(3));
        LastLine = std::stoi(args.at(4));
        if(argc == 7) {
            TerminalOutput = ("y" == std::string(argv[6]));
        }
    }
}

bool CLIOptions::good() const
{
    if(UseGSL and not Minimizer::UseGSLDefault)
    {
        throw std::runtime_error("You set --UseGSL=true but GSL was not found during compilation.");
    }
    if(UseCMAES and not Minimizer::UseLibCMAESDefault)
    {
        throw std::runtime_error("You set --UseCMAES=true but CMAES was not found during compilation.");
    }
    if(UseNLopt and not Minimizer::UseNLoptDefault)
    {
        throw std::runtime_error("You set --UseNLopt=true but NLopt was not found during compilation.");
    }
    if(WhichMinimizer == 0)
    {
        throw std::runtime_error("You disabled all minimizers. You need at least one.");
    }

    if(Model==ModelID::ModelIDs::NotSet) {

        std::cerr << "Your Model parameter does not match with the implemented Models." << std::endl;
        ShowInputError();
        return false;
    }
    if(FirstLine < 1)
    {
        std::cout << "Start line counting with 1" << std::endl;
        return false;
    }
    if(FirstLine > LastLine)
    {
        std::cout << "Firstline is smaller then LastLine " << std::endl;
        return false;
    }
    return true;
}<|MERGE_RESOLUTION|>--- conflicted
+++ resolved
@@ -119,12 +119,8 @@
 
             if(args.FirstLine == args.LastLine) {
                 auto dimensionnames = modelPointer->addLegendTemp();
-<<<<<<< HEAD
-                std::cout << "Success ? " << static_cast<int>(EWPT.StatusFlag) << sep << " (1 = Yes , -1 = No, v/T reached a value below " << C_PT << " during the calculation) \n";
-=======
                 std::cout << "Success ? " << static_cast<int>(EWPT.StatusFlag)
                           << sep << " (1 = Yes , -1 = No, v/T reached a value below " << C_PT << " during the calculation) \n";
->>>>>>> 84f7e825
                 if(EWPT.StatusFlag == Minimizer::MinimizerStatus::SUCCESS){
                     std::cout << dimensionnames.at(1) << " = " << EWPT.vc << " GeV\n";
                     std::cout << dimensionnames.at(0) << " = " << EWPT.Tc << " GeV\n";

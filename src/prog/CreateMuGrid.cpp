/*
 * CreateMuGrid.cpp
 *
 *
 *      Copyright (C) 2020  Philipp Basler, Margarete Mühlleitner and Jonas Müller

		This program is free software: you can redistribute it and/or modify
		it under the terms of the GNU General Public License as published by
		the Free Software Foundation, either version 3 of the License, or
		(at your option) any later version.

		This program is distributed in the hope that it will be useful,
		but WITHOUT ANY WARRANTY; without even the implied warranty of
		MERCHANTABILITY or FITNESS FOR A PARTICULAR PURPOSE.  See the
		GNU General Public License for more details.

		You should have received a copy of the GNU General Public License
		along with this program.  If not, see <http://www.gnu.org/licenses/>.
 */

/**
 * @file
 * Calculates the electroweak phase transition for a given Inputfile for a given subset of lines in the file
 *  and adds it at the end of the line in the format
 * T_c v_c all single vevs. One parameter point per line.
 *
 */

#include <bits/exception.h>                               // for exception
#include <stdlib.h>                                       // for EXIT_FAILURE
#include <algorithm>                                      // for copy, max
#include <memory>                                         // for shared_ptr
#include <string>                                         // for getline
#include <utility>                                        // for pair
#include <vector>                                         // for vector
#include "BSMPT/models/ClassPotentialOrigin.h"            // for Class_Poten...
#include <BSMPT/models/IncludeAllModels.h>
#include <BSMPT/minimizer/Minimizer.h>
#include <BSMPT/baryo_calculation/transport_equations.h>
#include <BSMPT/utility.h>
#include <iostream>
#include <iomanip>
#include <fstream>
using namespace std;
using namespace BSMPT;


auto getCLIArguments(int argc, char *argv[])
{
    struct ReturnType{
        BSMPT::ModelID::ModelIDs Model{};
        int Line{};
        std::string InputFile, OutputFile;
        double vw{0.1};
    };

    std::vector<std::string> args;
    for(int i{1};i<argc;++i) args.push_back(argv[i]);

    if(argc < 5 or args.at(0) == "--help")
    {
        int SizeOfFirstColumn = std::string("--TerminalOutput=           ").size();
        std::cout << "CreateMuGrid calculates the mu_{BL} potential in front of the bubble wall" << std::endl
                  << "It is called either by " << std::endl
                  << "./CreateMuGrid model input output Line" << std::endl
                  << "or with the following arguments" << std::endl
                  << std::setw(SizeOfFirstColumn) << std::left<< "--help"
                  << "Shows this menu" << std::endl
                  << std::setw(SizeOfFirstColumn) << std::left << "--model="
                  << "The model you want to investigate"<<std::endl
                  << std::setw(SizeOfFirstColumn) << std::left<<"--input="
                  << "The input file in tsv format" << std::endl
                  << std::setw(SizeOfFirstColumn) << std::left<<"--output="
                  << "The output file in tsv format" << std::endl
                  << std::setw(SizeOfFirstColumn) << std::left<<"--Line="
                  <<"The line in the input file to calculate the EWPT. Expects line 1 to be a legend." << std::endl
                  << std::setw(SizeOfFirstColumn) << std::left << "--vw="
                  << "Wall velocity for the EWBG calculation. Default value of 0.1." << std::endl;
        ShowInputError();
    }

    if(args.size() > 0 and args.at(0)=="--help")
    {
        throw int{0};
    }
    else if(argc < 5)
    {
        throw std::runtime_error("Too few arguments.");
    }


    ReturnType res;
    std::string prefix{"--"};
    bool UsePrefix = StringStartsWith(args.at(0),prefix);
    if(UsePrefix)
    {
        for(const auto& arg: args)
        {
            auto el = arg;
            std::transform(el.begin(), el.end(), el.begin(), ::tolower);
            if(StringStartsWith(el,"--model="))
            {
                res.Model = BSMPT::ModelID::getModel(el.substr(std::string("--model=").size()));
            }
            else if(StringStartsWith(el,"--input="))
            {
                res.InputFile = arg.substr(std::string("--input=").size());
            }
            else if(StringStartsWith(el,"--output="))
            {
                res.OutputFile = arg.substr(std::string("--output=").size());
            }
            else if(StringStartsWith(el,"--firstline="))
            {
                res.Line = std::stoi(el.substr(std::string("--line=").size()));
            }
            else if(StringStartsWith(el,"--vw="))
            {
                res.vw = std::stod(el.substr(std::string("--vw=").size()));
            }
        }
    }
    else{
        res.Model = ModelID::getModel(args.at(0));
        res.InputFile = args.at(1);
        res.OutputFile = args.at(2);
        res.Line = std::stoi(args.at(3));
<<<<<<< HEAD
    }

    return res;
}


int main(int argc, char *argv[]) try{
    const auto args = getCLIArguments(argc,argv);
    if(args.Model==ModelID::ModelIDs::NotSet) {
        std::cerr << "Your Model parameter does not match with the implemented Models." << std::endl;
        ShowInputError();
        return EXIT_FAILURE;
    }

=======
    }
    return res;
}


int main(int argc, char *argv[]) try{
    const auto args = getCLIArguments(argc,argv);
    if(args.Model==ModelID::ModelIDs::NotSet) {
        std::cerr << "Your Model parameter does not match with the implemented Models." << std::endl;
        ShowInputError();
        return EXIT_FAILURE;
    }

>>>>>>> bd63ad6d
    if(args.Line < 1)
	{
	std::cerr << "Start line counting with 1" << std::endl;
	return EXIT_FAILURE;
	}





	std::vector<double> sol,start,solPot;
	std::vector<double> Weinberg,parCTVec;


    std::shared_ptr<Class_Potential_Origin> modelPointer = ModelID::FChoose(args.Model);

    std::ifstream infile(args.InputFile);
	if(!infile.good()) {
		std::cout << "Input file not found " << std::endl;
		return EXIT_FAILURE;
	}


    std::ofstream outfile(args.OutputFile);
	if(!outfile.good())
	{
    std::cout << "Can not create file " << args.OutputFile << std::endl;
	return EXIT_FAILURE;
	}

	std::string linestr;
	int linecounter = 1;

    size_t nPar,nParCT;
    nPar = modelPointer->get_nPar();
    nParCT = modelPointer->get_nParCT();

    size_t dim = modelPointer->get_nVEV();
	std::vector<double> par(nPar);
	std::vector<double> parCT(nParCT);

	bool found=false;


	while(true)
	{
	 if(infile.eof()) break;
	 std::getline(infile,linestr);
	 if(linecounter == 1){
		 modelPointer->setUseIndexCol(linestr);
	 }
     else if(linecounter == args.Line)
	 {
		 std::pair<std::vector<double>,std::vector<double>> parameters = modelPointer->initModel(linestr);
		 par=parameters.first;
		 parCT = parameters.second;
		 found=true;
	 }

     else if(linecounter > args.Line) break;
	 linecounter++;
	 if(infile.eof()) break;
	}
	infile.close();
	if(!found) {std::cout << "Line not found !\n"; return -1;}




<<<<<<< HEAD
	std::vector<double> vTree;


    for(size_t k=0;k<dim;k++) vTree.push_back(modelPointer->get_vevTreeMin(k));
=======
    std::vector<double> vTree = modelPointer->get_vevTreeMin();
>>>>>>> bd63ad6d
	std::vector<double> parStart,parEnd;
    parStart = std::vector<double>(modelPointer->get_NHiggs(),0);
    auto EWPT = Minimizer::PTFinder_gen_all(modelPointer,0,300);


	// find the minimum in the symmetric phase. For this minimise at T = Tc + 1
    std::vector<double> vevsymmetricSolution,checksym, startpoint;
    for(size_t i=0;i<modelPointer->get_nVEV();i++) startpoint.push_back(0.5*EWPT.EWMinimum.at(i));
    vevsymmetricSolution=Minimizer::Minimize_gen_all(modelPointer,EWPT.Tc+1,checksym,startpoint);


    double absvevsymmetricSolution = 0;
    for(auto x:vevsymmetricSolution) absvevsymmetricSolution+=std::pow(x,2);

    if(absvevsymmetricSolution != 0){
		std::cout << "Check for sign of non vanishing components of symmetric vacuum : " << std::endl;
	}



    struct Baryo::GSL_integration_mubl p;
    p.init(args.vw,EWPT.EWMinimum,vevsymmetricSolution,EWPT.Tc,modelPointer);

    std::cout << "vw = " << args.vw << std::endl;
    std::cout << "LW = " << p.getLW()*EWPT.Tc << "/TC" << std::endl;
    std::cout << "T_C = " << EWPT.Tc << std::endl;
    for(size_t i=0;i<modelPointer->get_NHiggs();i++) std::cout << "v_" << i << " = " << EWPT.EWMinimum.at(i) << std::endl;

    size_t nstep = 1000;
	double zmin = 0;
    double stepsize = (p.getZMAX()-zmin)/nstep;
	outfile << "z\tmu_{B_L}" << std::endl;

    for(size_t i=0;i<=nstep;i++){
		double z= zmin + stepsize*i;
        outfile << z << sep << Baryo::mubl_func(z,&p) << std::endl;
	}




	outfile.close();



	return EXIT_SUCCESS;





}
catch(int)
{
    return EXIT_SUCCESS;
}
catch(exception& e){
		std::cerr << e.what() << std::endl;
		return EXIT_FAILURE;
}<|MERGE_RESOLUTION|>--- conflicted
+++ resolved
@@ -125,9 +125,7 @@
         res.InputFile = args.at(1);
         res.OutputFile = args.at(2);
         res.Line = std::stoi(args.at(3));
-<<<<<<< HEAD
-    }
-
+    }
     return res;
 }
 
@@ -140,25 +138,10 @@
         return EXIT_FAILURE;
     }
 
-=======
-    }
-    return res;
-}
-
-
-int main(int argc, char *argv[]) try{
-    const auto args = getCLIArguments(argc,argv);
-    if(args.Model==ModelID::ModelIDs::NotSet) {
-        std::cerr << "Your Model parameter does not match with the implemented Models." << std::endl;
-        ShowInputError();
-        return EXIT_FAILURE;
-    }
-
->>>>>>> bd63ad6d
     if(args.Line < 1)
 	{
-	std::cerr << "Start line counting with 1" << std::endl;
-	return EXIT_FAILURE;
+        std::cerr << "Start line counting with 1" << std::endl;
+        return EXIT_FAILURE;
 	}
 
 
@@ -192,7 +175,6 @@
     nPar = modelPointer->get_nPar();
     nParCT = modelPointer->get_nParCT();
 
-    size_t dim = modelPointer->get_nVEV();
 	std::vector<double> par(nPar);
 	std::vector<double> parCT(nParCT);
 
@@ -224,14 +206,7 @@
 
 
 
-<<<<<<< HEAD
-	std::vector<double> vTree;
-
-
-    for(size_t k=0;k<dim;k++) vTree.push_back(modelPointer->get_vevTreeMin(k));
-=======
     std::vector<double> vTree = modelPointer->get_vevTreeMin();
->>>>>>> bd63ad6d
 	std::vector<double> parStart,parEnd;
     parStart = std::vector<double>(modelPointer->get_NHiggs(),0);
     auto EWPT = Minimizer::PTFinder_gen_all(modelPointer,0,300);

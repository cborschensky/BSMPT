/*
 * PlotEWBG_mu.cpp
 *
 *
 *      Copyright (C) 2020  Philipp Basler, Margarete Mühlleitner and Jonas Müller

        This program is free software: you can redistribute it and/or modify
        it under the terms of the GNU General Public License as published by
        the Free Software Foundation, either version 3 of the License, or
        (at your option) any later version.

        This program is distributed in the hope that it will be useful,
        but WITHOUT ANY WARRANTY; without even the implied warranty of
        MERCHANTABILITY or FITNESS FOR A PARTICULAR PURPOSE.  See the
        GNU General Public License for more details.

        You should have received a copy of the GNU General Public License
        along with this program.  If not, see <http://www.gnu.org/licenses/>.
 */
/**
 * @file
 * Calculates eta as a function of the renormalised scale mu. The renormalisation scale mu is varied from 1/2 to 1.5 C_vev0 in NumberOfStep steps.
 */

#include <bits/exception.h>                     // for exception
#include <stdlib.h>                             // for atoi, EXIT_FAILURE
#include <algorithm>                            // for copy, max
#include <memory>                               // for shared_ptr, __shared_...
#include <string>                               // for string, operator<<
#include <utility>                              // for pair
#include <vector>                               // for vector
#include <BSMPT/models/ClassPotentialOrigin.h>  // for Class_Potential_Origin
#include <BSMPT/models/IncludeAllModels.h>
#include <BSMPT/minimizer/Minimizer.h>
#include <BSMPT/baryo_calculation/transport_equations.h>
#include <BSMPT/baryo_calculation/CalculateEtaInterface.h>
#include <BSMPT/utility.h>
#include <iostream>
#include <iomanip>
#include <fstream>

using namespace std;
using namespace BSMPT;


auto getCLIArguments(int argc, char *argv[])
{
    struct ReturnType{
        BSMPT::ModelID::ModelIDs Model{};
        int Line{}, NumberOfSteps{};
        std::string InputFile, OutputFile,ConfigFile;
        bool TerminalOutput{false};
        double vw{0.1};
    };

    std::vector<std::string> args;
    for(int i{1};i<argc;++i) args.push_back(argv[i]);

    if(argc < 7 or args.at(0) == "--help")
    {
        int SizeOfFirstColumn = std::string("--TerminalOutput=           ").size();
        std::cout << "EWBGRenormScale calculates the strength of the EWBG while varying the MSBar renormalisation scale" << std::endl
                  << "It is called either by " << std::endl
                  << "./EWBGRenormScale Model Inputfile Outputfile  Line NumberOfSteps Configfile" << std::endl
                  << "or with the following arguments" << std::endl
                  << std::setw(SizeOfFirstColumn) << std::left<< "--help"
                  << "Shows this menu" << std::endl
                  << std::setw(SizeOfFirstColumn) << std::left << "--model="
                  << "The model you want to investigate"<<std::endl
                  << std::setw(SizeOfFirstColumn) << std::left<<"--input="
                  << "The input file in tsv format" << std::endl
                  << std::setw(SizeOfFirstColumn) << std::left<<"--output="
                  << "The output file in tsv format" << std::endl
                  << std::setw(SizeOfFirstColumn) << std::left<<"--Line="
                  <<"The line in the input file with the parameter point. Expects line 1 to be a legend." << std::endl
                  << std::setw(SizeOfFirstColumn) << std::left << "--config="
                  << "The EWBG config file." << std::endl
                  << std::setw(SizeOfFirstColumn) << std::left<<"--TerminalOutput="
                  <<"y/n Turns on additional information in the terminal during the calculation." << std::endl
                  << std::setw(SizeOfFirstColumn) << std::left << "--vw="
                  << "Wall velocity for the EWBG calculation. Default value of 0.1." << std::endl
                  << std::setw(SizeOfFirstColumn) << std::left << "--NumberOfSteps="
                  << "Number of Steps to vary the scale between 0.5 and 1.5 times the original scale." << std::endl;
        ShowInputError();
    }

    if(args.size() > 0 and args.at(0)=="--help")
    {
        throw int{0};
    }
    else if(argc < 7)
    {
        throw std::runtime_error("Too few arguments.");
    }


    ReturnType res;
    std::string prefix{"--"};
    bool UsePrefix = StringStartsWith(args.at(0),prefix);
    if(UsePrefix)
    {
        for(const auto& arg: args)
        {
            auto el = arg;
            std::transform(el.begin(), el.end(), el.begin(), ::tolower);
            if(StringStartsWith(el,"--model="))
            {
                res.Model = BSMPT::ModelID::getModel(el.substr(std::string("--model=").size()));
            }
            else if(StringStartsWith(el,"--input="))
            {
                res.InputFile = arg.substr(std::string("--input=").size());
            }
            else if(StringStartsWith(el,"--output="))
            {
                res.OutputFile = arg.substr(std::string("--output=").size());
            }
            else if(StringStartsWith(el,"--line="))
            {
                res.Line = std::stoi(el.substr(std::string("--line=").size()));
            }
            else if(StringStartsWith(el,"--numberofsteps="))
            {
                res.NumberOfSteps = std::stoi(el.substr(std::string("--numberofsteps=").size()));
            }
            else if(StringStartsWith(el,"--terminaloutput="))
            {
                res.TerminalOutput = el.substr(std::string("--lastline=").size()) == "y";
            }
            else if(StringStartsWith(el,"--vw="))
            {
                res.vw = std::stod(el.substr(std::string("--vw=").size()));
            }
            else if(StringStartsWith(el,"--config="))
            {
                res.ConfigFile = arg.substr(std::string("--config").size());
            }
        }
    }
    else{
        res.Model = ModelID::getModel(args.at(0));
        res.InputFile = args.at(1);
        res.OutputFile = args.at(2);
        res.Line = std::stoi(args.at(3));
        res.NumberOfSteps = std::stoi(args.at(4));
        res.ConfigFile = args.at(5);
        if(argc == 8) {
            std::string s7 = argv[6];
            res.TerminalOutput = ("y" == s7);
        }
<<<<<<< HEAD
    }

    if(res.NumberOfSteps == 0)
    {
        throw std::runtime_error("You have set the number of steps to zero.");
    }


    return res;
}

int main(int argc, char *argv[]) try{
=======
    }

    if(res.NumberOfSteps == 0)
    {
        throw std::runtime_error("You have set the number of steps to zero.");
    }


    return res;
}


>>>>>>> ffa295d4

    const auto args = getCLIArguments(argc,argv);

<<<<<<< HEAD
=======
int main(int argc, char *argv[]) try{

    const auto args = getCLIArguments(argc,argv);

>>>>>>> ffa295d4
    if(args.Model==ModelID::ModelIDs::NotSet) {
        std::cerr << "Your Model parameter does not match with the implemented Models." << std::endl;
        ShowInputError();
        return EXIT_FAILURE;
    }

    //Init: Interface Class for the different transport methods
    Baryo::CalculateEtaInterface EtaInterface(argv[6] /* = Config file */);
    if(args.Line < 1)
    {
        std::cout << "Start line counting with 1" << std::endl;
        return EXIT_FAILURE;
    }
    int linecounter = 1;
    std::ifstream infile(args.InputFile);
    if(!infile.good()) {
        std::cout << "Input file not found " << std::endl;
        return EXIT_FAILURE;
    }
    std::ofstream outfile(args.OutputFile);
    if(!outfile.good())
    {
        std::cout << "Can not create file " << args.OutputFile << std::endl;
        return EXIT_FAILURE;
    }
    std::string linestr;
    std::shared_ptr<BSMPT::Class_Potential_Origin> modelPointer = ModelID::FChoose(args.Model);
    std::vector<std::string> etaLegend = EtaInterface.legend();// Declare the vector for the PTFinder algorithm
    size_t nPar,nParCT;
    nPar = modelPointer->get_nPar();
    nParCT = modelPointer->get_nParCT();
    std::vector<double> par(nPar);
    std::vector<double> parCT(nParCT);

    while(getline(infile,linestr))
    {
        if(linecounter > args.Line) break;

        if(linecounter == 1)
          {

            outfile << linestr<<sep << "mu_factor"<<sep<<"mu";
            for(auto x: modelPointer->addLegendTemp()) outfile << sep <<x+"_mu";
            outfile << sep << "BSMPT_StatusFlag";
            outfile << sep << "vw";
            outfile << sep << "L_W";
            outfile << sep << "top_sym_phase";
            outfile << sep << "top_brk_phase";
            outfile << sep << "bot_sym_phase";
            outfile << sep << "bot_brk_phase";
            outfile << sep << "tau_sym_phase";
            outfile << sep << "tau_brk_phase";
            for(auto x: etaLegend) outfile << sep << x+"_muvar";
            outfile << std::endl;

            modelPointer->setUseIndexCol(linestr);
          }
        if(args.Line==linecounter)
        {
            std::pair<std::vector<double>,std::vector<double>> parameters = modelPointer->initModel(linestr);
            par=parameters.first;
            parCT = parameters.second;
<<<<<<< HEAD

            if(args.TerminalOutput) modelPointer->write();


            if(args.TerminalOutput)
            {
                std::cout<<"Calculating EWPT in default settings with:\n mu = "<<modelPointer->get_scale()
                        <<std::endl;
            }
=======
            if(args.TerminalOutput) modelPointer->write();
//!!!!!
///////////////////////////////////////
            int WhichMinimizer = 3;////
///////////////////////////////////////
            if(args.TerminalOutput)std::cout<<"Calculating EWPT in default settings with:\n mu = "<<modelPointer->get_scale()<<" and WhichMinimizer = "<<WhichMinimizer<<std::endl;
>>>>>>> ffa295d4
            if(args.TerminalOutput)std::cout<<"Start of mu variation"<<std::endl;
            for(int step=0;step<args.NumberOfSteps;step++){
                double mu_factor = 1/2. + (step/static_cast<double>(args.NumberOfSteps));
                if(args.TerminalOutput) std::cout<<"\r currently mu_factor = "<<mu_factor<<std::endl;
<<<<<<< HEAD

=======
>>>>>>> ffa295d4
                auto VEVnames = modelPointer->addLegendTemp();
                auto CT_mu=modelPointer->resetScale(C_vev0*mu_factor);
                auto EWPT_mu = Minimizer::PTFinder_gen_all(modelPointer,0,300);
                std::vector<double> startpoint;
                for(const auto& x : EWPT_mu.EWMinimum) startpoint.push_back(x/2.);
                if(EWPT_mu.StatusFlag==1){
                    std::vector<double>checkmu;
                    auto VEV_mu_sym = Minimizer::Minimize_gen_all(modelPointer,EWPT_mu.Tc+1,checkmu,startpoint);
                    auto VEV_mu_brk = EWPT_mu.EWMinimum;
                    auto eta_mu = EtaInterface.CalcEta(args.vw,EWPT_mu.EWMinimum,VEV_mu_sym,EWPT_mu.Tc,modelPointer);

                    outfile << linestr;
                    outfile << sep << mu_factor <<sep<< mu_factor*C_vev0;
                    outfile << sep << EWPT_mu.Tc<<sep<<EWPT_mu.vc<<sep<<EWPT_mu.vc/EWPT_mu.Tc<<sep<<EWPT_mu.EWMinimum;
                    outfile << sep << EWPT_mu.StatusFlag;
                    outfile << sep << args.vw;
                    outfile << sep << EtaInterface.getLW();
                    outfile << sep << EtaInterface.GSL_integration_mubl_container.getSymmetricCPViolatingPhase_top();
                    outfile << sep << EtaInterface.GSL_integration_mubl_container.getBrokenCPViolatingPhase_top();
                    outfile << sep << EtaInterface.GSL_integration_mubl_container.getSymmetricCPViolatingPhase_bot();
                    outfile << sep << EtaInterface.GSL_integration_mubl_container.getBrokenCPViolatingPhase_bot();
                    outfile << sep << EtaInterface.GSL_integration_mubl_container.getSymmetricCPViolatingPhase_tau();
                    outfile << sep << EtaInterface.GSL_integration_mubl_container.getBrokenCPViolatingPhase_tau();
                    for(auto x: eta_mu) outfile << sep << x;

                    outfile << std::endl;


                }//EWPT@mu found
                else {
                    if(args.TerminalOutput) std::cout<<"\tNo SFOEWPT found for given scale"<<std::endl;
                    continue;
                }
        }//END: Mu Factor
        }//END:LineCounter
        linecounter++;
        if(infile.eof()) break;
    }
    if(args.TerminalOutput) std::cout << std::endl;
    outfile.close();

    return EXIT_SUCCESS;

}
catch(int)
{
    return EXIT_SUCCESS;
}
catch(exception& e){
        std::cerr << e.what() << std::endl;
        return EXIT_FAILURE;
}<|MERGE_RESOLUTION|>--- conflicted
+++ resolved
@@ -148,7 +148,6 @@
             std::string s7 = argv[6];
             res.TerminalOutput = ("y" == s7);
         }
-<<<<<<< HEAD
     }
 
     if(res.NumberOfSteps == 0)
@@ -161,30 +160,9 @@
 }
 
 int main(int argc, char *argv[]) try{
-=======
-    }
-
-    if(res.NumberOfSteps == 0)
-    {
-        throw std::runtime_error("You have set the number of steps to zero.");
-    }
-
-
-    return res;
-}
-
-
->>>>>>> ffa295d4
 
     const auto args = getCLIArguments(argc,argv);
 
-<<<<<<< HEAD
-=======
-int main(int argc, char *argv[]) try{
-
-    const auto args = getCLIArguments(argc,argv);
-
->>>>>>> ffa295d4
     if(args.Model==ModelID::ModelIDs::NotSet) {
         std::cerr << "Your Model parameter does not match with the implemented Models." << std::endl;
         ShowInputError();
@@ -247,7 +225,6 @@
             std::pair<std::vector<double>,std::vector<double>> parameters = modelPointer->initModel(linestr);
             par=parameters.first;
             parCT = parameters.second;
-<<<<<<< HEAD
 
             if(args.TerminalOutput) modelPointer->write();
 
@@ -257,22 +234,10 @@
                 std::cout<<"Calculating EWPT in default settings with:\n mu = "<<modelPointer->get_scale()
                         <<std::endl;
             }
-=======
-            if(args.TerminalOutput) modelPointer->write();
-//!!!!!
-///////////////////////////////////////
-            int WhichMinimizer = 3;////
-///////////////////////////////////////
-            if(args.TerminalOutput)std::cout<<"Calculating EWPT in default settings with:\n mu = "<<modelPointer->get_scale()<<" and WhichMinimizer = "<<WhichMinimizer<<std::endl;
->>>>>>> ffa295d4
             if(args.TerminalOutput)std::cout<<"Start of mu variation"<<std::endl;
             for(int step=0;step<args.NumberOfSteps;step++){
                 double mu_factor = 1/2. + (step/static_cast<double>(args.NumberOfSteps));
                 if(args.TerminalOutput) std::cout<<"\r currently mu_factor = "<<mu_factor<<std::endl;
-<<<<<<< HEAD
-
-=======
->>>>>>> ffa295d4
                 auto VEVnames = modelPointer->addLegendTemp();
                 auto CT_mu=modelPointer->resetScale(C_vev0*mu_factor);
                 auto EWPT_mu = Minimizer::PTFinder_gen_all(modelPointer,0,300);

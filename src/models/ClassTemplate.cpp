// Copyright (C) 2018  Philipp Basler and Margarete Mühlleitner
// SPDX-FileCopyrightText: 2021 Philipp Basler, Margarete Mühlleitner and Jonas
// Müller
//
// SPDX-License-Identifier: GPL-3.0-or-later

#include "Eigen/Dense"
#include "Eigen/Eigenvalues"
#include "Eigen/IterativeLinearSolvers"
#include <BSMPT/models/SMparam.h> // for C_vev0, C_MassTop, C_g
#include <algorithm>              // for max, copy
#include <iostream>               // for operator<<, endl, basic_o...
#include <memory>                 // for allocator_traits<>::value...
#include <stddef.h>               // for std::size_t

#include <BSMPT/models/ClassTemplate.h>
#include <BSMPT/models/IncludeAllModels.h>
#include <BSMPT/utility/Logger.h>
#include <BSMPT/utility/utility.h>
using namespace Eigen;

/**
 * @file
 * Template for adding a new model class
 */

namespace BSMPT
{
namespace Models
{
/**
 * Here you have to adjust NNeutralHiggs, NChargedHiggs, nPar (number of
 * Lagrangian parameters AFTER using the tadpole conditions), nParCT (number of
 * counterterms) as well as nVEV (number of VEVs for minimization)
 */
Class_Template::Class_Template(const ISMConstants &smConstants)
    : Class_Potential_Origin(smConstants)
{
  Model =
      ModelID::ModelIDs::TEMPLATE; // global int constant which will be used to
                                   // tell the program which model is called
  NNeutralHiggs = 1;               // number of neutral Higgs bosons at T = 0
  NChargedHiggs = 0; // number of charged Higgs bosons  at T = 0 (all d.o.f.)

  nPar   = 2; // number of parameters in the tree-Level Lagrangian
  nParCT = 3; // number of parameters in the counterterm potential

  nVEV = 1; // number of VEVs to minimize the potential

  NHiggs = NNeutralHiggs + NChargedHiggs;

  VevOrder.resize(nVEV);
  // Here you have to tell which scalar field gets which VEV.
  VevOrder[0] = 0;

  // Set UseVTreeSimplified to use the tree-level potential defined in
  // VTreeSimplified
  UseVTreeSimplified = false;

  // Set UseVCounterSimplified to use the counterterm potential defined in
  // VCounterSimplified
  UseVCounterSimplified = false;
}

Class_Template::~Class_Template()
{
}

/**
 * returns a string which tells the user the chronological order of the
 * counterterms. Use this to complement the legend of the given input file
 */
std::vector<std::string> Class_Template::addLegendCT() const
{
  std::vector<std::string> labels;
  labels.push_back("dT");
  labels.push_back("dlambda");
  labels.push_back("dmsquared");
  return labels;
}

/**
 * returns a string which tells the user the chronological order of the VEVs and
 * the critical temperature. Use this to complement the legend of the given
 * input file
 */
std::vector<std::string> Class_Template::addLegendTemp() const
{
  std::vector<std::string> labels;
  labels.push_back("T_c"); // Label for the critical temperature
  labels.push_back("v_c"); // Label for the critical vev
  labels.push_back(
      "v_c/T_c"); // Label for v_c/T_c, you could use xi_c also for example
  // out += "Your VEV order"; // Now you have to put the label for your vevs
  labels.push_back("omega");
  return labels;
}

/**
 * returns a string which tells the user the chronological order of the Triple
 * Higgs couplings. Use this to complement the legend of the given input file
 *
 */
std::vector<std::string> Class_Template::addLegendTripleCouplings() const
{
  std::vector<std::string> labels;
  std::vector<std::string> particles;
  particles.resize(NHiggs);
  // here you have to define the particle names in the vector particles

  particles[0] = "H";

  std::string out = "Tree_";
  for (std::size_t i = 0; i < NHiggs; i++)
  {
    for (std::size_t j = i; j < NHiggs; j++)
    {
      for (std::size_t k = j; k < NHiggs; k++)
      {
        labels.push_back("Tree_" + particles.at(i) + particles.at(j) +
                         particles.at(k));
        labels.push_back("CT_" + particles.at(i) + particles.at(j) +
                         particles.at(k));
        labels.push_back("CW_" + particles.at(i) + particles.at(j) +
                         particles.at(k));
      }
    }
  }

  return labels;
}

/**
 * returns a string which tells the user the chronological order of the VEVs.
 * Use this to complement the legend of the given input file
 */
std::vector<std::string> Class_Template::addLegendVEV() const
{
  std::vector<std::string> labels;
  // out = "Your VEV order";
  labels.push_back("omega");
  return labels;
}

/**
 * Reads the string linestr and sets the parameter point
 */
void Class_Template::ReadAndSet(const std::string &linestr,
                                std::vector<double> &par)
{
  std::stringstream ss(linestr);
  double tmp;

  double lms{0}, llambda{0};

  if (UseIndexCol)
  {
    ss >> tmp;
  }

  for (int k = 1; k <= 2; k++)
  {
    ss >> tmp;
    if (k == 1)
      lms = tmp;
    else if (k == 2)
      llambda = tmp;
  }
  par[0] = lms;
  par[1] = llambda;

  set_gen(par); // This you have to call so that everything will be set
  return;
}

/**
 * Set Class Object as well as the VEV configuration
 */
void Class_Template::set_gen(const std::vector<double> &par)
{
  ms     = par[0]; // Class member is set accordingly to the input parameters
  lambda = par[1]; // Class member is set accordingly to the input parameters
  g      = SMConstants.C_g; // SM SU (2) gauge coupling --> SMparam .h
  yt     = std::sqrt(2) / SMConstants.C_vev0 *
       SMConstants.C_MassTop; // Top Yukawa coupling --> SMparam .h
  scale = SMConstants.C_vev0; // Renormalisation scale is set to the SM VEV
  vevTreeMin.resize(nVEV);
  vevTree.resize(NHiggs);
  // Here you have to set the vector vevTreeMin. The vector vevTree will then be
  // set by the function MinimizeOrderVEV
  vevTreeMin[0] = SMConstants.C_vev0;
  vevTree       = MinimizeOrderVEV(vevTreeMin);
  if (!SetCurvatureDone) SetCurvatureArrays();
}

/**
 * set your counterterm parameters from the entries of par as well as the
 * entries of Curvature_Higgs_CT_L1 to Curvature_Higgs_CT_L4.
 */
void Class_Template::set_CT_Pot_Par(const std::vector<double> &par)
{

  dT      = par[0];
  dlambda = par[1];
  dms     = par[2];

  Curvature_Higgs_CT_L1[0]          = dT;
  Curvature_Higgs_CT_L2[0][0]       = dms;
  Curvature_Higgs_CT_L4[0][0][0][0] = dlambda;
}

/**
 * console output of all Parameters
 */
void Class_Template::write() const
{

  std::stringstream ss;
  ss << "Model = " << Model << std::endl;

  ss << "The parameters are : " << std::endl;
  ss << "lambda = " << lambda << std::endl << "m^2 = " << ms << std::endl;

  ss << "The counterterm parameters are : " << std::endl;
  ss << "dT = " << dT << std::endl
     << "dlambda = " << dlambda << std::endl
     << "dm^2 = " << dms << std::endl;

  ss << "The scale is given by mu = " << scale << " GeV " << std::endl;
  Logger::Write(LoggingLevel::Default, ss.str());
}

/**
 * Calculates the counterterms. Here you need to work out the scheme and
 * implement the formulas.
 */
std::vector<double> Class_Template::calc_CT() const
{

  std::vector<double> parCT;

  if (!SetCurvatureDone)
  {
    std::string retmes = __func__;
    retmes += " was called before SetCurvatureArrays()!\n";
    throw std::runtime_error(retmes);
  }
  if (!CalcCouplingsDone)
  {
    std::string retmes = __func__;
    retmes += " was called before CalculatePhysicalCouplings()!\n";
    throw std::runtime_error(retmes);
  }

  std::vector<double> WeinbergNabla, WeinbergHesse;
  WeinbergNabla = WeinbergFirstDerivative();
  WeinbergHesse = WeinbergSecondDerivative();

  VectorXd NablaWeinberg(NHiggs);
  MatrixXd HesseWeinberg(NHiggs, NHiggs), HiggsRot(NHiggs, NHiggs);
  for (std::size_t i = 0; i < NHiggs; i++)
  {
    NablaWeinberg[i] = WeinbergNabla[i];
    for (std::size_t j = 0; j < NHiggs; j++)
      HesseWeinberg(i, j) = WeinbergHesse.at(j * NHiggs + i);
  }

  // Here you have to use your formulae for the counterterm scheme
  double t = 0;
  parCT.push_back(t); // dT
  parCT.push_back(3.0 * t / std::pow(SMConstants.C_vev0, 3) +
                  3.0 / std::pow(SMConstants.C_vev0, 3) * NablaWeinberg(0) -
                  3.0 / std::pow(SMConstants.C_vev0, 2) *
                      HesseWeinberg(0, 0)); // dlambda
  parCT.push_back(-3.0 / (2 * SMConstants.C_vev0) * NablaWeinberg(0) +
                  1.0 / 2.0 * HesseWeinberg(0, 0) -
                  3.0 * t / (2 * SMConstants.C_vev0)); // dms

  return parCT;
}

/**
 * Ensures the correct rotation matrix convention
 */
void Class_Template::AdjustRotationMatrix()
{
  // Here you implement the rotation matrix convention of your model
<<<<<<< HEAD
  // and define HiggsRotationMatrixEnsuredConvention, use then HiggsRotationMatrixEnsuredConvention in
  // TripleHiggsCouplings
=======
  // and define HiggsRotationMatrixEnsuredConvention, use then
  // HiggsRotationMatrixEnsuredConvention in TripleHiggsCouplings
>>>>>>> 05e98e31
}

void Class_Template::TripleHiggsCouplings()
{
  if (!SetCurvatureDone) SetCurvatureArrays();
  if (!CalcCouplingsDone) CalculatePhysicalCouplings();

  if (CalculatedTripleCopulings) return;
  CalculatedTripleCopulings = true;

  std::vector<double> HiggsOrder(NHiggs);
  // Here you have to set the vector HiggsOrder. By telling e.g. HiggsOrder[0] =
  // 5 you always want your 6th lightest particle to be the first particle in
  // the vector (which has the index 5 because they are sorted by mass)

  // example for keeping the mass order
  for (std::size_t i = 0; i < NHiggs; i++)
  {
    HiggsOrder[i] = i;
  }

  std::vector<double> TripleDeriv;
  TripleDeriv = WeinbergThirdDerivative();
  std::vector<std::vector<std::vector<double>>> GaugeBasis(
      NHiggs,
      std::vector<std::vector<double>>(NHiggs, std::vector<double>(NHiggs)));
  for (std::size_t i = 0; i < NHiggs; i++)
  {
    for (std::size_t j = 0; j < NHiggs; j++)
    {
      for (std::size_t k = 0; k < NHiggs; k++)
      {
        GaugeBasis[i][j][k] =
            TripleDeriv.at(i + j * NHiggs + k * NHiggs * NHiggs);
      }
    }
  }

  MatrixXd HiggsRot(NHiggs, NHiggs);
  for (std::size_t i = 0; i < NHiggs; i++)
  {
    for (std::size_t j = 0; j < NHiggs; j++)
    {
      HiggsRot(i, j) = HiggsRotationMatrix[i][j];
    }
  }

  MatrixXd HiggsRotSort(NHiggs, NHiggs);

  for (std::size_t i = 0; i < NHiggs; i++)
  {
    HiggsRotSort.row(i) = HiggsRot.row(HiggsOrder[i]);
  }

  TripleHiggsCorrectionsCWPhysical.resize(NHiggs);
  TripleHiggsCorrectionsTreePhysical.resize(NHiggs);
  TripleHiggsCorrectionsCTPhysical.resize(NHiggs);
  for (std::size_t i = 0; i < NHiggs; i++)
  {
    TripleHiggsCorrectionsTreePhysical[i].resize(NHiggs);
    TripleHiggsCorrectionsCWPhysical[i].resize(NHiggs);
    TripleHiggsCorrectionsCTPhysical[i].resize(NHiggs);
    for (std::size_t j = 0; j < NHiggs; j++)
    {
      TripleHiggsCorrectionsCWPhysical[i][j].resize(NHiggs);
      TripleHiggsCorrectionsTreePhysical[i][j].resize(NHiggs);
      TripleHiggsCorrectionsCTPhysical[i][j].resize(NHiggs);
    }
  }

  for (std::size_t i = 0; i < NHiggs; i++)
  {
    for (std::size_t j = 0; j < NHiggs; j++)
    {
      for (std::size_t k = 0; k < NHiggs; k++)
      {
        TripleHiggsCorrectionsCWPhysical[i][j][k]   = 0;
        TripleHiggsCorrectionsTreePhysical[i][j][k] = 0;
        TripleHiggsCorrectionsCTPhysical[i][j][k]   = 0;
        for (std::size_t l = 0; l < NHiggs; l++)
        {
          for (std::size_t m = 0; m < NHiggs; m++)
          {
            for (std::size_t n = 0; n < NHiggs; n++)
            {
              double RotFac =
                  HiggsRotSort(i, l) * HiggsRotSort(j, m) * HiggsRotSort(k, n);
              TripleHiggsCorrectionsCWPhysical[i][j][k] +=
                  RotFac * GaugeBasis[l][m][n];
              TripleHiggsCorrectionsTreePhysical[i][j][k] +=
                  RotFac * LambdaHiggs_3[l][m][n];
              TripleHiggsCorrectionsCTPhysical[i][j][k] +=
                  RotFac * LambdaHiggs_3_CT[l][m][n];
            }
          }
        }
      }
    }
  }
}

void Class_Template::SetCurvatureArrays()
{
  /*
   *  Here you have to set the vectors
   *  Curvature_Higgs_L1,Curvature_Higgs_L2,Curvature_Higgs_L3,Curvature_Higgs_L4
   *  Curvature_Gauge_G2H2
   *  Curvature_Quark_F2H1, Curvature_Lepton_F2H1
   *  as described in the potential in the paper.
   */

  initVectors();
  SetCurvatureDone = true;
  for (std::size_t i = 0; i < NHiggs; i++)
    HiggsVev[i] = vevTree[i];

  Curvature_Higgs_L2[0][0]       = ms;
  Curvature_Higgs_L4[0][0][0][0] = lambda;

  Curvature_Gauge_G2H2[0][0][0][0] = 4 * std::pow(g, 2);

  Curvature_Quark_F2H1[1][0][0] = yt;
  Curvature_Quark_F2H1[0][1][0] = yt;
}

bool Class_Template::CalculateDebyeSimplified()
{
  return false;
  /*
   * Use this function if you calculated the Debye corrections to the Higgs mass
   * matrix and implement your formula here and return true. The vector is given
   * by DebyeHiggs[NHiggs][NHiggs]
   */
}

bool Class_Template::CalculateDebyeGaugeSimplified()
{
  /*
   * Use this function if you calculated the Debye corrections to the gauge mass
   * matrix and implement your formula here and return true. The vector is given
   * by DebyeGauge[NGauge][NGauge]
   */

  return false;
}
double Class_Template::VTreeSimplified(const std::vector<double> &v) const
{
  if (not UseVTreeSimplified) return 0;
  double res = 0;

  double vIn = v[0];
  res = 0.5 * ms * std::pow(vIn, 2) + 1.0 / 24.0 * lambda * std::pow(vIn, 4);

  return res;
}

double Class_Template::VCounterSimplified(const std::vector<double> &v) const
{
  if (not UseVCounterSimplified) return 0;
  double res = 0;
  double vIn = v[0];
  res = 0.5 * dms * std::pow(vIn, 2) + 1.0 / 24.0 * dlambda * std::pow(vIn, 4) +
        dT * vIn;
  return res;
}

void Class_Template::Debugging(const std::vector<double> &input,
                               std::vector<double> &output) const
{
  (void)input;
  (void)output;
}

} // namespace Models
} // namespace BSMPT<|MERGE_RESOLUTION|>--- conflicted
+++ resolved
@@ -285,13 +285,8 @@
 void Class_Template::AdjustRotationMatrix()
 {
   // Here you implement the rotation matrix convention of your model
-<<<<<<< HEAD
-  // and define HiggsRotationMatrixEnsuredConvention, use then HiggsRotationMatrixEnsuredConvention in
-  // TripleHiggsCouplings
-=======
   // and define HiggsRotationMatrixEnsuredConvention, use then
   // HiggsRotationMatrixEnsuredConvention in TripleHiggsCouplings
->>>>>>> 05e98e31
 }
 
 void Class_Template::TripleHiggsCouplings()

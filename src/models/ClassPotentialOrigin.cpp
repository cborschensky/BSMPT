// Copyright (C) 2018  Philipp Basler and Margarete Mühlleitner
// SPDX-FileCopyrightText: 2021 Philipp Basler, Margarete Mühlleitner and Jonas
// Müller
//
// SPDX-License-Identifier: GPL-3.0-or-later

#include <gsl/gsl_sf_gamma.h>
#include <iomanip>
#include <random>

#include "Eigen/Dense"

#include <gsl/gsl_math.h>
#include <gsl/gsl_sf_zeta.h>

#include <BSMPT/ThermalFunctions/NegativeBosonSpline.h>
#include <BSMPT/ThermalFunctions/ThermalFunctions.h>
#include <BSMPT/minimizer/Minimizer.h>
#include <BSMPT/models/ClassPotentialOrigin.h>
#include <BSMPT/models/IncludeAllModels.h>
#include <BSMPT/models/modeltests/ModelTestfunctions.h>
#include <BSMPT/utility/Logger.h>
#include <BSMPT/utility/utility.h>
using namespace Eigen;

namespace BSMPT
{
Class_Potential_Origin::Class_Potential_Origin()
    : Class_Potential_Origin(GetSMConstants())
{
}

Class_Potential_Origin::Class_Potential_Origin(const ISMConstants &smConstants)
    : SMConstants{smConstants}
    , scale{SMConstants.C_vev0}

{
  // TODO Auto-generated constructor stub
}

Class_Potential_Origin::~Class_Potential_Origin()
{
  // TODO Auto-generated destructor stub
}

/**
 * This will call set_gen(par), SetCurvatureArrays, set_CT_Pot_Par(parCT),
 * CalculateDebye() as well as CalculateDebyeGauge()
 */
void Class_Potential_Origin::set_All(const std::vector<double> &par,
                                     const std::vector<double> &parCT)
{

  set_gen(par);
  if (!SetCurvatureDone) SetCurvatureArrays();
  set_CT_Pot_Par(parCT);
  CalculateDebye();
  CalculateDebyeGauge();
}

void Class_Potential_Origin::Prepare_Triple()
{
  for (std::size_t a = 0; a < NHiggs; a++)
  {
    for (std::size_t b = 0; b < NHiggs; b++)
    {
      for (std::size_t i = 0; i < NHiggs; i++)
      {
        LambdaHiggs_3_CT[a][b][i] = Curvature_Higgs_CT_L3[a][b][i];
        for (std::size_t j = 0; j < NHiggs; j++)
        {
          LambdaHiggs_3_CT[a][b][i] +=
              Curvature_Higgs_CT_L4[a][b][i][j] * HiggsVev[j];
        }
      }
    }
  }
}

double Class_Potential_Origin::FCW(double MassSquared) const
{
  double res = 0;
  double x;
  double Boarder = std::pow(10, -200);
  if (std::isnan(MassSquared))
    x = Boarder;
  else if (std::abs(MassSquared) < Boarder)
    x = Boarder;
  else
    x = std::abs(MassSquared);
  res = std::log(x) - 2 * std::log(scale);
  return res;
}

double
Class_Potential_Origin::CWTerm(double MassSquared, double cb, int diff) const
{

  if (std::abs(MassSquared) < C_threshold) return 0;
  double LogTerm = 0, PotVal = 0;
  LogTerm = FCW(MassSquared);
  if (diff == 0)
    PotVal =
        1.0 / (64 * M_PI * M_PI) * MassSquared * MassSquared * (LogTerm - cb);
  else if (diff > 0)
  {
    PotVal = 1.0 / (32 * M_PI * M_PI) * MassSquared * (LogTerm - cb + 0.5);
  }
  return PotVal;
}

double Class_Potential_Origin::boson(double MassSquared,
                                     double Temp,
                                     double cb,
                                     int diff) const
{
  double res = 0;
  if (diff >= 0) res = CWTerm(std::abs(MassSquared), cb, diff);
  if (Temp == 0) return res;
  double Ratio = MassSquared / std::pow(Temp, 2);
  if (diff == 0)
  {
    res += std::pow(Temp, 4) / (2 * std::pow(M_PI, 2)) *
           ThermalFunctions::JbosonInterpolated(Ratio);
  }
  else if (diff == 1)
  {
    res += std::pow(Temp, 2) / (2 * std::pow(M_PI, 2)) *
           ThermalFunctions::JbosonNumericalIntegration(Ratio, 1);
  }
  else if (diff == -1)
  {
    res += 1.0 / (2 * std::pow(M_PI, 2)) *
           (4 * std::pow(Temp, 3) *
                ThermalFunctions::JbosonNumericalIntegration(Ratio, 0) -
            2 * Temp * MassSquared *
                ThermalFunctions::JbosonNumericalIntegration(Ratio, 1));
  }
  return res;
}

double
Class_Potential_Origin::fermion(double MassSquared, double Temp, int diff) const
{
  double res = 0;
  if (diff >= 0) res = CWTerm(std::abs(MassSquared), C_CWcbFermion, diff);
  double Ratio = MassSquared / std::pow(Temp, 2);
  if (Temp == 0) return res;
  if (diff == 0)
  {
    res += std::pow(Temp, 4) / (2 * std::pow(M_PI, 2)) *
           ThermalFunctions::JfermionInterpolated(Ratio);
  }
  else if (diff == 1)
  {
    res += std::pow(Temp, 2) / (2 * std::pow(M_PI, 2)) *
           ThermalFunctions::JfermionNumericalIntegration(Ratio, 1);
  }
  else if (diff == -1)
  {
    res += 1.0 / (2 * std::pow(M_PI, 2)) *
           (4 * std::pow(Temp, 3) *
                ThermalFunctions::JfermionNumericalIntegration(Ratio) -
            2 * Temp * MassSquared *
                ThermalFunctions::JfermionNumericalIntegration(Ratio, 1));
  }
  return res;
}

std::vector<double> Class_Potential_Origin::FirstDerivativeOfEigenvalues(
    const Ref<MatrixXcd> M,
    const Ref<MatrixXcd> MDiff) const
{
  std::vector<double> res;
  const std::size_t nRows = M.rows();
  const std::size_t nCols = M.cols();

  const double EVThres = std::pow(10, -6);

  if (nCols != nRows)
  {
    throw std::runtime_error("ERROR ! M needs to be an quadratic Matrix for "
                             "calculating the derivatives !\n");
  }

  const std::size_t nSize = nRows;

  SelfAdjointEigenSolver<MatrixXcd> es;
  es.compute(M);

  std::vector<std::complex<double>> Eigenvalues(nSize);
  std::vector<std::complex<double>> Derivatives(nSize);
  std::vector<double> AlreadyCalculated(
      nSize); // Array to check which EVs already been calculated.
  for (std::size_t i = 0; i < nSize; i++)
  {
    Eigenvalues[i] = es.eigenvalues()[i];
    if (std::abs(Eigenvalues[i]) < EVThres)
    {
      Eigenvalues[i] = 0;
    }
  }

  std::vector<std::vector<double>> Mapping(nSize, std::vector<double>(nSize));

  for (std::size_t i = 0; i < nSize; i++)
  {
    AlreadyCalculated[i] = -1;
    for (std::size_t j = i; j < nSize; j++)
    {
      if (std::abs(Eigenvalues[i] - Eigenvalues[j]) > EVThres)
      {
        Mapping[i][j] = 0;
      }
      else
      {
        Mapping[i][j] = 1;
      }
    }
  }
  for (std::size_t i = 1; i < nSize; i++)
  {
    for (std::size_t j = 0; j < i; j++)
      Mapping[i][j] = Mapping[j][i];
  }

  for (std::size_t p = 0; p < nSize; p++)
  {
    if (AlreadyCalculated[p] == -1)
    {
      std::size_t NumOfReps = 0;
      for (std::size_t i = p + 1; i < nSize; i++)
      {
        NumOfReps += Mapping[p][i];
      }
      if (NumOfReps == 0)
      {
        VectorXcd v(nSize);
        v = es.eigenvectors().col(p);
        // Derivatives[p] = (v.transpose()*MDiff*v).value();
        Derivatives[p]       = (v.adjoint() * MDiff * v).value();
        AlreadyCalculated[p] = 1;
      }
      else
      {
        MatrixXcd Phi(nSize, NumOfReps + 1);
        std::size_t helpCol = 0;
        MatrixXcd MXWork(NumOfReps + 1, NumOfReps + 1);

        for (std::size_t i = p; i < nSize; i++)
        {
          if (Mapping[p][i] == 1)
          {
            Phi.col(helpCol) = es.eigenvectors().col(i);
            helpCol++;
          }
        }
        MXWork = Phi.adjoint() * MDiff * Phi;
        SelfAdjointEigenSolver<MatrixXcd> esWork;
        esWork.compute(MXWork);
        helpCol = 0;
        for (std::size_t i = p; i < nSize; i++)
        {
          if (Mapping[p][i] == 1)
          {
            AlreadyCalculated[i] = 1;
            Derivatives[i]       = esWork.eigenvalues()[helpCol];
            helpCol++;
          }
        }
      }
    }
  }
  for (std::size_t i = 0; i < nSize; i++)
  {
    if (std::abs(Derivatives[i]) < EVThres) Derivatives[i] = 0;
  }

  for (std::size_t i = 0; i < nSize; i++)
  {
    res.push_back(Eigenvalues[i].real());
  }
  for (std::size_t i = 0; i < nSize; i++)
    res.push_back(Derivatives[i].real());
  return res;
}

double Class_Potential_Origin::fbaseTri(double MassSquaredA,
                                        double MassSquaredB,
                                        double MassSquaredC) const
{
  double res  = 0;
  double mas  = MassSquaredA;
  double mbs  = MassSquaredB;
  double mcs  = MassSquaredC;
  double LogA = 0, LogB = 0, LogC = 0;
  double Thres = 1e-8;
  if (std::abs(mas) < Thres) mas = 0;
  if (std::abs(mbs) < Thres) mbs = 0;
  if (std::abs(mcs) < Thres) mcs = 0;
  if (std::abs(mas - mbs) < Thres) mas = mbs;
  if (std::abs(mas - mcs) < Thres) mas = mcs;
  if (std::abs(mbs - mcs) < Thres) mbs = mcs;

  if (mas != 0) LogA = std::log(mas) - 2 * std::log(scale);
  if (mbs != 0) LogB = std::log(mbs) - 2 * std::log(scale);
  if (mcs != 0) LogC = std::log(mcs) - 2 * std::log(scale);

  std::size_t C = 1;
  if (mas == 0 and mbs == 0 and mcs == 0)
    res = 0;
  else if (mas != 0 and mbs == 0 and mcs == 0)
  {
    C   = 2;
    res = 1.0 / mas * (LogA - 1);
  }
  else if (mas == 0 and mbs != 0 and mcs == 0)
  {
    C   = 3;
    res = (LogB - 1) / mbs;
  }
  else if (mas == 0 and mbs == 0 and mcs != 0)
  {
    C   = 4;
    res = (LogC - 1) / mcs;
  }
  else if (mas == mbs and mas != 0 and mas != mcs and mcs != 0)
  {
    C   = 6;
    res = (mbs - mcs + mcs * std::log(mcs / mbs)) / std::pow(mbs - mcs, 2);
  }
  else if (mas == mcs and mas != 0 and mas != mbs and mbs != 0)
  {
    C   = 7;
    res = (mbs * log(mbs / mcs) - mbs + mcs) / std::pow(mbs - mcs, 2);
  }
  else if (mbs == mcs and mas != 0 and mbs != mas and mbs != 0)
  {
    C   = 8;
    res = (mas * std::log(mas / mcs) - mas + mcs) / std::pow(mas - mcs, 2);
  }
  else if (mas == mbs and mas == mcs and mas != 0)
  {
    C   = 9;
    res = 1.0 / (2 * mcs);
  }
  else if (mas == mbs and mas != mcs and mas != 0 and mcs == 0)
  {
    C   = 10;
    res = 1.0 / mbs;
  }
  else if (mas == mcs and mas != mbs and mas != 0 and mbs == 0)
  {
    C   = 11;
    res = 1.0 / mas;
  }
  else if (mbs == mcs and mbs != 0 and mbs != mas and mas == 0)
  {
    C   = 12;
    res = 1.0 / mbs;
  }
  else
  {
    C   = 5;
    res = mas * LogA / ((mas - mbs) * (mas - mcs)) +
          mbs * LogB / ((mbs - mas) * (mbs - mcs));
    res += mcs * LogC / ((mcs - mas) * (mcs - mbs));
  }

  if (std::isnan(res) or std::isinf(res))
  {
    std::string throwstring = "Found nan at line = ";
    throwstring += std::to_string(InputLineNumber);
    throwstring += " in function ";
    throwstring += __func__;
    throwstring += "\n";
    std::stringstream ss;
    ss << "Found nan at line = " << InputLineNumber << " in function "
       << __func__ << std::endl;
    ss << mas << sep << mbs << sep << mcs << sep << res << sep << C
       << std::endl;
    Logger::Write(LoggingLevel::Default, ss.str(), __FILE__, __LINE__);
    throw std::runtime_error(throwstring.c_str());
  }

  return res;
}

double Class_Potential_Origin::fbaseFour(double MassSquaredA,
                                         double MassSquaredB,
                                         double MassSquaredC,
                                         double MassSquaredD) const
{

  double res  = 0;
  double mas  = MassSquaredA;
  double mbs  = MassSquaredB;
  double mcs  = MassSquaredC;
  double mds  = MassSquaredD;
  double LogA = 0, LogB = 0, LogC = 0, LogD = 0;
  double thresZero = 1e-6;
  double thresDeg  = 1e-6;
  if (std::abs(mas) < thresZero) mas = 0;
  if (std::abs(mbs) < thresZero) mbs = 0;
  if (std::abs(mcs) < thresZero) mcs = 0;
  if (std::abs(mds) < thresZero) mds = 0;
  if (std::abs(mas - mbs) < thresDeg) mbs = mas;
  if (std::abs(mas - mcs) < thresDeg) mcs = mas;
  if (std::abs(mas - mds) < thresDeg) mds = mas;
  if (std::abs(mbs - mcs) < thresDeg) mcs = mbs;
  if (std::abs(mbs - mds) < thresDeg) mds = mbs;
  if (std::abs(mcs - mds) < thresDeg) mds = mcs;

  if (mas != 0) LogA = std::log(mas) - 2 * std::log(scale);
  if (mbs != 0) LogB = std::log(mbs) - 2 * std::log(scale);
  if (mcs != 0) LogC = std::log(mcs) - 2 * std::log(scale);
  if (mds != 0) LogD = std::log(mds) - 2 * std::log(scale);

  std::size_t C = 0;

  // all masses are zero
  if (mas == 0 and mbs == 0 and mcs == 0 and mds == 0)
  {
    C = 1;
    // f0000
    res = 0;
  }

  // one mass is non-zero, the other ones are zero
  else if (mas != 0 and mbs == 0 and mcs == 0 and mds == 0)
  {
    C = 2;
    // fa000
    res = LogA / (mas * mas);
  }
  else if (mas == 0 and mbs != 0 and mcs == 0 and mds == 0)
  {
    C = 3;
    // f0b00
    res = LogB / (mbs * mbs);
  }
  else if (mas == 0 and mbs == 0 and mcs != 0 and mds == 0)
  {
    C = 4;
    // f00c0
    res = LogC / (mcs * mcs);
  }
  else if (mas == 0 and mbs == 0 and mcs == 0 and mds != 0)
  {
    C = 5;
    // f000d
    res = LogD / (mds * mds);
  }

  // two masses are non-zero, the other masses are zero
  // 1) they are equal
  else if (mas == mbs and mas != 0 and mcs == 0 and mds == 0)
  {
    C = 6;
    // faa00
    res = (2. - LogA) / (mas * mas);
  }
  else if (mas == mcs and mas != 0 and mbs == 0 and mds == 0)
  {
    C = 7;
    // fa0a0
    res = (2. - LogA) / (mas * mas);
  }
  else if (mas == mds and mas != 0 and mbs == 0 and mcs == 0)
  {
    C = 8;
    // fa00a
    res = (2. - LogA) / (mas * mas);
  }
  else if (mbs == mcs and mbs != 0 and mas == 0 and mds == 0)
  {
    C = 9;
    // f0bb0
    res = (2. - LogB) / (mbs * mbs);
  }
  else if (mbs == mds and mbs != 0 and mas == 0 and mcs == 0)
  {
    C = 10;
    // f0b0b
    res = (2. - LogB) / (mbs * mbs);
  }
  else if (mcs == mds and mcs != 0 and mas == 0 and mbs == 0)
  {
    C = 11;
    // f00cc
    res = (2. - LogC) / (mcs * mcs);
  }

  // 2) they are non-equal
  else if (mas != 0 and mbs != 0 and mas != mbs and mcs == 0 and mds == 0)
  {
    C = 12;
    // fab00
    res = 1. / (mas * mbs) +
          (mbs * LogA - mas * LogB) / (mas * mbs * (mas - mbs));
  }
  else if (mas != 0 and mcs != 0 and mas != mcs and mbs == 0 and mds == 0)
  {
    C = 13;
    // fa0c0
    res = 1. / (mas * mcs) +
          (mcs * LogA - mas * LogC) / (mas * mcs * (mas - mcs));
  }
  else if (mas != 0 and mds != 0 and mas != mds and mbs == 0 and mcs == 0)
  {
    C = 14;
    // fa00d
    res = 1. / (mas * mds) +
          (mds * LogA - mas * LogD) / (mas * mds * (mas - mds));
  }
  else if (mbs != 0 and mcs != 0 and mbs != mcs and mas == 0 and mds == 0)
  {
    C = 15;
    // f0bc0
    res = 1. / (mbs * mcs) +
          (mcs * LogB - mbs * LogC) / (mbs * mcs * (mbs - mcs));
  }
  else if (mbs != 0 and mds != 0 and mbs != mds and mas == 0 and mcs == 0)
  {
    C = 16;
    // f0b0d
    res = 1. / (mbs * mds) +
          (mds * LogB - mbs * LogD) / (mbs * mds * (mbs - mds));
  }
  else if (mcs != 0 and mds != 0 and mcs != mds and mas == 0 and mbs == 0)
  {
    C = 17;
    // f00cd
    res = 1. / (mcs * mds) +
          (mds * LogC - mcs * LogD) / (mcs * mds * (mcs - mds));
  }

  // three masses are non-zero, the remaining mass is zero
  // 1) the three masses are equal
  else if (mas == 0 and mbs == mcs and mbs == mds and mbs != 0)
  {
    C = 18;
    // f0bbb
    res = -1. / (2. * mbs * mbs);
  }
  else if (mbs == 0 and mas == mcs and mas == mds and mas != 0)
  {
    C = 19;
    // fa0aa
    res = -1. / (2. * mas * mas);
  }
  else if (mcs == 0 and mas == mbs and mas == mds and mas != 0)
  {
    C = 20;
    // faa0a
    res = -1. / (2. * mas * mas);
  }
  else if (mds == 0 and mas == mbs and mas == mcs and mas != 0)
  {
    C = 21;
    // faaa0
    res = -1. / (2. * mas * mas);
  }

  // 2) two of the three non-zero masses are equal
  else if (mas == 0 and mbs != 0 and mcs != 0 and mds != 0)
  {
    if (mbs == mcs and mds != mbs)
    {
      C = 22;
      // f0bbd
      res = (mbs - mds + mbs * LogD - mbs * LogB) /
            (mbs * (mbs - mds) * (mbs - mds));
    }
    else if (mbs == mds and mcs != mbs)
    {
      C = 23;
      // f0bcb
      res = (mbs - mcs + mbs * LogC - mbs * LogB) /
            (mbs * (mbs - mcs) * (mbs - mcs));
    }
    else if (mcs == mds and mbs != mcs)
    {
      C = 24;
      // f0bcc
      res = (mcs - mbs + mcs * LogB - mcs * LogC) /
            (mcs * (mbs - mcs) * (mbs - mcs));
    }
  }
  else if (mas != 0 and mbs == 0 and mcs != 0 and mds != 0)
  {
    if (mas == mcs and mds != mas)
    {
      C = 25;
      // fa0ad
      res = (mas - mds + mas * LogD - mas * LogA) /
            (mas * (mas - mds) * (mas - mds));
    }
    else if (mas == mds and mcs != mas)
    {
      C = 26;
      // fa0ca
      res = (mas - mcs + mas * LogC - mas * LogA) /
            (mas * (mas - mcs) * (mas - mcs));
    }
    else if (mcs == mds and mas != mcs)
    {
      C = 27;
      // fa0cc
      res = (mcs - mas + mcs * LogA - mcs * LogC) /
            (mcs * (mcs - mas) * (mcs - mas));
    }
  }
  else if (mas != 0 and mbs != 0 and mcs == 0 and mds != 0)
  {
    if (mas == mbs and mds != mas)
    {
      C = 28;
      // faa0d
      res = (mas - mds + mas * LogD - mas * LogA) /
            (mas * (mas - mds) * (mas - mds));
    }
    else if (mas == mds and mbs != mas)
    {
      C = 29;
      // fab0a
      res = (mas - mbs + mas * LogB - mas * LogA) /
            (mas * (mas - mbs) * (mas - mbs));
    }
    else if (mbs == mds and mas != mbs)
    {
      C = 30;
      // fab0b
      res = (mbs - mas + mbs * LogA - mbs * LogB) /
            (mbs * (mas - mbs) * (mas - mbs));
    }
  }
  else if (mas != 0 and mbs != 0 and mcs != 0 and mds == 0)
  {
    if (mas == mbs and mcs != mas)
    {
      C = 31;
      // faac0
      res = (mas - mcs + mas * LogC - mas * LogA) /
            (mas * (mas - mcs) * (mas - mcs));
    }
    else if (mas == mcs and mbs != mas)
    {
      C = 32;
      // faba0
      res = (mas - mbs + mas * LogB - mas * LogA) /
            (mas * (mas - mbs) * (mas - mbs));
    }
    else if (mbs == mcs and mas != mbs)
    {
      C = 33;
      // fabb0
      res = (mbs - mas + mbs * LogA - mbs * LogB) /
            (mbs * (mas - mbs) * (mas - mbs));
    }
  }

  // 3) all three non-zero masses are different
  else if (mas == 0 and mbs != mcs and mbs != mds and mcs != mds and
           mbs != 0 and mcs != 0 and mds != 0)
  {
    C = 34;
    // f0bcd
    res = LogB / (mbs - mcs) / (mbs - mds) + LogC / (mcs - mbs) / (mcs - mds) +
          LogD / (mds - mbs) / (mds - mcs);
  }
  else if (mbs == 0 and mas != mcs and mas != mds and mcs != mds and
           mas != 0 and mcs != 0 and mds != 0)
  {
    C = 35;
    // fa0cd
    res = LogA / (mas - mcs) / (mas - mds) + LogC / (mcs - mas) / (mcs - mds) +
          LogD / (mds - mas) / (mds - mcs);
  }
  else if (mcs == 0 and mas != mbs and mas != mds and mbs != mds and
           mas != 0 and mbs != 0 and mds != 0)
  {
    C = 36;
    // fab0d
    res = LogA / (mas - mbs) / (mas - mds) + LogB / (mbs - mas) / (mbs - mds) +
          LogD / (mds - mas) / (mds - mbs);
  }
  else if (mds == 0 and mas != mbs and mas != mcs and mbs != mcs and
           mas != 0 and mbs != 0 and mcs != 0)
  {
    C = 37;
    // fabc0
    res = LogA / (mas - mbs) / (mas - mcs) + LogB / (mbs - mas) / (mbs - mcs) +
          LogC / (mcs - mas) / (mcs - mbs);
  }

  // all four masses are non-zero
  // 1) all four masses are equal
  else if (mas == mbs and mbs == mcs and mcs == mds and mas != 0)
  {
    C = 38;
    // faaaa
    res = -1 / (6 * mas * mas);
  }
  // 2) only two of the masses are equal
  // 2.1) remaining two are not equal
  else if (mas == mbs and mcs != mds and mas != mcs and mas != mds and
           mas != 0 and mcs != 0 and mds != 0)
  {
    C = 39;
    // faacd
    res = (mcs * (mas - mds) * (mas - mds) * LogC -
           mds * (mas - mcs) * (mas - mcs) * LogD +
           (mcs - mds) *
               ((mas - mcs) * (mas - mds) + (-mas * mas + mcs * mds) * LogA)) /
          ((mas - mcs) * (mas - mcs) * (mas - mds) * (mas - mds) * (mcs - mds));
  }
  else if (mas == mcs and mbs != mds and mas != mbs and mas != mds and
           mas != 0 and mbs != 0 and mds != 0)
  {
    C = 40;
    // fabad
    res = (mbs * (mas - mds) * (mas - mds) * LogB -
           mds * (mas - mbs) * (mas - mbs) * LogD +
           (mbs - mds) *
               ((mas - mbs) * (mas - mds) + (-mas * mas + mbs * mds) * LogA)) /
          ((mas - mbs) * (mas - mbs) * (mas - mds) * (mas - mds) * (mbs - mds));
  }
  else if (mas == mds and mbs != mcs and mas != mbs and mas != mcs and
           mas != 0 and mbs != 0 and mcs != 0)
  {
    C = 41;
    // fabca
    res = (mbs * (mas - mcs) * (mas - mcs) * LogB -
           mcs * (mas - mbs) * (mas - mbs) * LogC +
           (mbs - mcs) *
               ((mas - mbs) * (mas - mcs) + (-mas * mas + mbs * mcs) * LogA)) /
          ((mas - mbs) * (mas - mbs) * (mas - mcs) * (mas - mcs) * (mbs - mcs));
  }
  else if (mbs == mcs and mas != mds and mbs != mas and mbs != mds and
           mbs != 0 and mas != 0 and mds != 0)
  {
    C = 42;
    // fabbd
    res = (mas * (mbs - mds) * (mbs - mds) * LogA -
           mds * (mas - mbs) * (mas - mbs) * LogD +
           (mas - mds) *
               (-(mas - mbs) * (mbs - mds) + (-mbs * mbs + mas * mds) * LogB)) /
          ((mas - mbs) * (mas - mbs) * (mbs - mds) * (mbs - mds) * (mas - mds));
  }
  else if (mbs == mds and mas != mcs and mbs != mas and mbs != mcs and
           mbs != 0 and mas != 0 and mcs != 0)
  {
    C = 43;
    // fabcb
    res = (mas * (mbs - mcs) * (mbs - mcs) * LogA -
           mcs * (mas - mbs) * (mas - mbs) * LogC +
           (mas - mcs) *
               (-(mas - mbs) * (mbs - mcs) + (-mbs * mbs + mas * mcs) * LogB)) /
          ((mas - mbs) * (mas - mbs) * (mbs - mcs) * (mbs - mcs) * (mas - mcs));
  }
  else if (mcs == mds and mas != mbs and mcs != mas and mcs != mbs and
           mcs != 0 and mcs != 0 and mds != 0)
  {
    C = 44;
    // fabcc
    res = (mas * (mbs - mcs) * (mbs - mcs) * LogA -
           mbs * (mas - mcs) * (mas - mcs) * LogB +
           (mas - mbs) *
               ((mas - mcs) * (mbs - mcs) + (-mcs * mcs + mas * mbs) * LogC)) /
          ((mas - mcs) * (mas - mcs) * (mbs - mcs) * (mbs - mcs) * (mas - mbs));
  }
  // 2.2) remaining two are also equal
  else if (mas == mbs and mcs == mds and mas != mcs and mas != 0 and mcs != 0)
  {
    C = 45;
    // faacc
    res = (2. * (mas - mcs) + (mas + mcs) * (LogC - LogA)) /
          ((mas - mcs) * (mas - mcs) * (mas - mcs));
  }
  else if (mas == mcs and mbs == mds and mas != mbs and mas != 0 and mbs != 0)
  {
    C = 46;
    // fabab
    res = (2. * (mas - mbs) + (mas + mbs) * (LogB - LogA)) /
          ((mas - mbs) * (mas - mbs) * (mas - mbs));
  }
  else if (mas == mds and mbs == mcs and mas != mbs and mas != 0 and mbs != 0)
  {
    C = 47;
    // fabba
    res = (2. * (mas - mbs) + (mas + mbs) * (LogB - LogA)) /
          ((mas - mbs) * (mas - mbs) * (mas - mbs));
  }

  // 3) three of the masses are equal
  else if (mas == mbs and mas == mcs and mas != 0 and mas != mds and mds != 0)
  {
    C = 48;
    // faaad
    res = (-mas * mas + mds * mds + 2. * mas * mds * (LogA - LogD)) /
          (2. * mas * (mas - mds) * (mas - mds) * (mas - mds));
  }
  else if (mas == mbs and mas == mds and mas != 0 and mas != mcs and mcs != 0)
  {
    C = 49;
    // faaca
    res = (-mas * mas + mcs * mcs + 2. * mas * mcs * (LogA - LogC)) /
          (2. * mas * (mas - mcs) * (mas - mcs) * (mas - mcs));
  }
  else if (mas == mcs and mas == mds and mas != 0 and mas != mbs and mbs != 0)
  {
    C = 50;
    // fabaa
    res = (-mas * mas + mbs * mbs + 2. * mas * mbs * (LogA - LogB)) /
          (2. * mas * (mas - mbs) * (mas - mbs) * (mas - mbs));
  }
  else if (mbs == mcs and mbs == mds and mbs != 0 and mas != mbs and mas != 0)
  {
    C = 51;
    // fabbb
    res = (-mbs * mbs + mas * mas + 2. * mbs * mas * (LogB - LogA)) /
          (2. * mbs * (mbs - mas) * (mbs - mas) * (mbs - mas));
  }

  // 4) all four masses are non-equal
  else
  {
    C = 52;
    // fabcd
    res = mas * LogA / ((mas - mbs) * (mas - mcs) * (mas - mds));
    res += mbs * LogB / ((mbs - mas) * (mbs - mcs) * (mbs - mds));
    res += mcs * LogC / ((mcs - mas) * (mcs - mbs) * (mcs - mds));
    res += mds * LogD / ((mds - mas) * (mds - mbs) * (mds - mcs));
  }

  if (std::isnan(res) or std::isinf(res))
  {
    std::string throwstring = "Found nan at line = ";
    throwstring += std::to_string(InputLineNumber);
    throwstring += " in function ";
    throwstring += __func__;
    throwstring += "\n";
    std::stringstream ss;
    // maximize the numerical precision
    typedef std::numeric_limits<double> dbl;
    ss << std::setprecision(dbl::max_digits10);
    ss << "Found nan at line = " << InputLineNumber << " in function "
       << __func__ << std::endl;
    ss << mas << sep << mbs << sep << mcs << sep << mds << sep << C << sep
       << res << std::endl;
    Logger::Write(LoggingLevel::Default, ss.str(), __FILE__, __LINE__);
    throw std::runtime_error(throwstring.c_str());
  }

  return res;
}

double Class_Potential_Origin::fbase(double MassSquaredA,
                                     double MassSquaredB) const
{
  double res  = 0;
  double LogA = 0;
  if (MassSquaredA == 0 and MassSquaredB == 0) return 1;
  double ZB = std::pow(10, -5);
  if (MassSquaredA != 0) LogA = std::log(MassSquaredA) - 2 * std::log(scale);
  if (std::abs(MassSquaredA - MassSquaredB) > ZB)
  {
    double LogB = 0;
    if (MassSquaredB != 0) LogB = std::log(MassSquaredB) - 2 * std::log(scale);
    if (MassSquaredA == 0)
      res = LogB;
    else if (MassSquaredB == 0)
      res = LogA;
    else
      res = (LogA * MassSquaredA - LogB * MassSquaredB) /
            (MassSquaredA - MassSquaredB);
  }
  else
  {
    res = 1 + LogA;
  }
  return res;
}

std::vector<double>
Class_Potential_Origin::SecondDerivativeOfEigenvaluesNonRepeated(
    const Eigen::Ref<Eigen::MatrixXd> M,
    const Eigen::Ref<Eigen::MatrixXd> MDiffX,
    const Eigen::Ref<Eigen::MatrixXd> MDiffY,
    const Eigen::Ref<Eigen::MatrixXd> MDiffXY) const
{
  std::vector<double> res;
  const std::size_t nRows = M.rows();
  const std::size_t nCols = M.cols();

  const std::size_t EVThres = std::pow(10, -6);

  if (nCols != nRows)
  {
    throw std::runtime_error("ERROR ! M needs to be an quadratic Matrix for "
                             "calculating the derivatives !\n");
  }

  const std::size_t nSize = nRows;

  SelfAdjointEigenSolver<MatrixXd> es;
  es.compute(M);

  std::vector<double> Eigenvalues(nSize);
  for (std::size_t i = 0; i < nSize; i++)
    Eigenvalues[i] = es.eigenvalues()[i];
  for (std::size_t i = 0; i < nSize - 1; i++)
  {
    if (std::abs(Eigenvalues[i] - Eigenvalues[i + 1]) < EVThres)
    {
      Logger::Write(LoggingLevel::Default, "ERROR ! repeated eigenvalues.");
    }
  }

  std::vector<std::vector<double>> Deriv(nSize, std::vector<double>(4));
  VectorXd v(nSize);
  MatrixXd C(nSize, nSize), E(nSize, nSize), Identity(nSize, nSize);
  Identity = MatrixXd::Identity(nSize, nSize);
  VectorXd vDiffX(nSize), vDiffY(nSize);

  for (std::size_t i = 0; i < nSize; i++)
  {
    Deriv[i][0] = Eigenvalues[i];
    v           = es.eigenvectors().col(i);
    Deriv[i][1] = v.transpose() * MDiffX * v;
    Deriv[i][2] = v.transpose() * MDiffY * v;

    C = (M - Deriv[i][0] * Identity).transpose() *
            (M - Deriv[i][0] * Identity) +
        v * v.transpose();
    E = (M - Deriv[i][0] * Identity).transpose() *
        (MDiffX - Deriv[i][1] * Identity);

    vDiffX = C.colPivHouseholderQr().solve(-E * v);

    E = (M - Deriv[i][0] * Identity).transpose() *
        (MDiffY - Deriv[i][2] * Identity);
    vDiffY = C.colPivHouseholderQr().solve(-E * v);

    Deriv[i][3] = v.transpose() * MDiffXY * v;
    Deriv[i][3] += v.transpose() * (MDiffX - Deriv[i][1] * Identity) * vDiffY;
    Deriv[i][3] += v.transpose() * (MDiffY - Deriv[i][2] * Identity) * vDiffX;
  }

  for (const auto &x : Eigenvalues)
    res.push_back(x);

  for (std::size_t i = 0; i < nSize; i++)
  {
    for (std::size_t j = 0; j < 4; j++)
      res.push_back(Deriv[i][j]);
  }
  return res;
}

// Sanity check to make sure HiggsRotationMatrix is a proper rotation
// matrix, i.e. its inverse should correspond to its transpose, and its
// determinant should be +1 or -1
bool Class_Potential_Origin::CheckRotationMatrix()
{
  MatrixXd mat(NHiggs, NHiggs);
  for (std::size_t i = 0; i < NHiggs; i++)
  {
    for (std::size_t j = 0; j < NHiggs; j++)
    {
      mat(i, j) = HiggsRotationMatrix[i][j];
    }
  }

  double precision = 1e-10;

<<<<<<< HEAD
  bool AbsDetIsOne   = almost_the_same(std::abs(mat.determinant()), 1.,
                                       precision);
  bool InvEqTrans = true;
=======
  if (!almost_the_same(std::abs(mat.determinant()), 1., precision))
  {
    return false;
  }
>>>>>>> cc0d65d7

  auto inv    = mat.inverse();
  auto transp = mat.transpose();

  for (std::size_t i = 0; i < NHiggs; i++)
  {
    for (std::size_t j = 0; j < NHiggs; j++)
    {
      if (!almost_the_same(inv(i, j), transp(i, j), precision))
      {
<<<<<<< HEAD
        InvEqTrans = false;
        break;
      }
    }
  }

  if (AbsDetIsOne and InvEqTrans)
  {
    return true;
  }
  return false;
=======
        return false;
      }
    }
  }

  return true;
>>>>>>> cc0d65d7
}

void Class_Potential_Origin::CalculatePhysicalCouplings()
{
  if (!SetCurvatureDone) SetCurvatureArrays();
  const double ZeroMass = std::pow(10, -5);
  MatrixXd MassHiggs(NHiggs, NHiggs), MassGauge(NGauge, NGauge);
  MatrixXcd MassQuark(NQuarks, NQuarks), MassLepton(NLepton, NLepton);
  MassHiggs  = MatrixXd::Zero(NHiggs, NHiggs);
  MassGauge  = MatrixXd::Zero(NGauge, NGauge);
  MassQuark  = MatrixXcd::Zero(NQuarks, NQuarks);
  MassLepton = MatrixXcd::Zero(NLepton, NLepton);

  MassSquaredGauge.resize(NGauge);
  MassSquaredHiggs.resize(NHiggs);
  MassSquaredQuark.resize(NQuarks);
  MassSquaredLepton.resize(NLepton);
  HiggsRotationMatrix.resize(NHiggs);
  for (std::size_t i = 0; i < NHiggs; i++)
    HiggsRotationMatrix[i].resize(NHiggs);

  for (std::size_t i = 0; i < NHiggs; i++)
  {
    for (std::size_t j = 0; j < NHiggs; j++)
    {
      MassHiggs(i, j) += Curvature_Higgs_L2[i][j];
      for (std::size_t k = 0; k < NHiggs; k++)
      {
        MassHiggs(i, j) += Curvature_Higgs_L3[i][j][k] * HiggsVev[k];
        for (std::size_t l = 0; l < NHiggs; l++)
          MassHiggs(i, j) +=
              0.5 * Curvature_Higgs_L4[i][j][k][l] * HiggsVev[k] * HiggsVev[l];
      }
    }
  }

  for (std::size_t a = 0; a < NGauge; a++)
  {
    for (std::size_t b = 0; b < NGauge; b++)
    {
      for (std::size_t i = 0; i < NHiggs; i++)
      {
        for (std::size_t j = 0; j < NHiggs; j++)
        {
          MassGauge(a, b) += 0.5 * Curvature_Gauge_G2H2[a][b][i][j] *
                             HiggsVev[i] * HiggsVev[j];
        }
      }
    }
  }

  MatrixXcd MIJQuarks = QuarkMassMatrix(HiggsVev);

  MassQuark = MIJQuarks.conjugate() * MIJQuarks;

  MatrixXcd MIJLeptons = LeptonMassMatrix(HiggsVev);

  MassLepton = MIJLeptons.conjugate() * MIJLeptons;

  MatrixXd HiggsRot(NHiggs, NHiggs), GaugeRot(NGauge, NGauge),
      QuarkRot(NQuarks, NQuarks), LepRot(NLepton, NLepton);
  HiggsRot = MatrixXd::Identity(NHiggs, NHiggs);
  GaugeRot = MatrixXd::Identity(NGauge, NGauge);
  QuarkRot = MatrixXd::Identity(NQuarks, NQuarks);
  LepRot   = MatrixXd::Identity(NLepton, NLepton);

  SelfAdjointEigenSolver<MatrixXd> es;

  es.compute(MassHiggs);
  HiggsRot = es.eigenvectors().transpose();
  for (std::size_t i = 0; i < NHiggs; i++)
  {
    for (std::size_t j = 0; j < NHiggs; j++)
    {
      if (std::abs(HiggsRot(i, j)) < std::pow(10, -10)) HiggsRot(i, j) = 0;
    }
  }

  for (std::size_t i = 0; i < NHiggs; i++)
  {
    MassSquaredHiggs[i] = es.eigenvalues()[i];
    if (std::abs(MassSquaredHiggs[i]) < ZeroMass) MassSquaredHiggs[i] = 0;
  }

  es.compute(MassGauge);
  GaugeRot = es.eigenvectors().transpose();

  for (std::size_t i = 0; i < NGauge; i++)
  {
    MassSquaredGauge[i] = es.eigenvalues()[i];
    if (std::abs(MassSquaredGauge[i]) < ZeroMass) MassSquaredGauge[i] = 0;
  }

  SelfAdjointEigenSolver<MatrixXcd> esQuark(MassQuark);
  QuarkRot = esQuark.eigenvectors().transpose().real();
  for (std::size_t i = 0; i < NQuarks; i++)
    MassSquaredQuark[i] = esQuark.eigenvalues().real()[i];

  SelfAdjointEigenSolver<MatrixXcd> esLepton(MassLepton);
  LepRot = esLepton.eigenvectors().transpose().real();
  for (std::size_t i = 0; i < NLepton; i++)
    MassSquaredLepton[i] = esLepton.eigenvalues().real()[i];

  for (std::size_t a = 0; a < NGauge; a++)
  {
    for (std::size_t b = 0; b < NGauge; b++)
    {
      for (std::size_t i = 0; i < NHiggs; i++)
      {
        LambdaGauge_3[a][b][i] = 0;
        for (std::size_t j = 0; j < NHiggs; j++)
          LambdaGauge_3[a][b][i] +=
              Curvature_Gauge_G2H2[a][b][i][j] * HiggsVev[j];
      }
    }
  }
  for (std::size_t a = 0; a < NHiggs; a++)
  {
    for (std::size_t b = 0; b < NHiggs; b++)
    {
      for (std::size_t i = 0; i < NHiggs; i++)
      {
        LambdaHiggs_3[a][b][i] = Curvature_Higgs_L3[a][b][i];

        for (std::size_t j = 0; j < NHiggs; j++)
        {
          LambdaHiggs_3[a][b][i] +=
              Curvature_Higgs_L4[a][b][i][j] * HiggsVev[j];
        }
      }
    }
  }

  for (std::size_t i = 0; i < NQuarks; i++)
  {
    for (std::size_t j = 0; j < NQuarks; j++)
    {
      for (std::size_t k = 0; k < NHiggs; k++)
      {
        LambdaQuark_3[i][j][k] = 0;
        for (std::size_t l = 0; l < NQuarks; l++)
        {
          LambdaQuark_3[i][j][k] +=
              conj(Curvature_Quark_F2H1[i][l][k]) * MIJQuarks(l, j);
          LambdaQuark_3[i][j][k] +=
              conj(MIJQuarks(i, l)) * Curvature_Quark_F2H1[l][j][k];
        }
        for (std::size_t m = 0; m < NHiggs; m++)
        {
          LambdaQuark_4[i][j][k][m] = 0;
          for (std::size_t l = 0; l < NQuarks; l++)
          {
            LambdaQuark_4[i][j][k][m] += conj(Curvature_Quark_F2H1[i][l][k]) *
                                         Curvature_Quark_F2H1[l][j][m];
            LambdaQuark_4[i][j][k][m] += conj(Curvature_Quark_F2H1[i][l][m]) *
                                         Curvature_Quark_F2H1[l][j][k];
          }
        }
      }
    }
  }

  for (std::size_t i = 0; i < NLepton; i++)
  {
    for (std::size_t j = 0; j < NLepton; j++)
    {
      for (std::size_t k = 0; k < NHiggs; k++)
      {
        LambdaLepton_3[i][j][k] = 0;
        for (std::size_t l = 0; l < NLepton; l++)
        {
          LambdaLepton_3[i][j][k] +=
              conj(Curvature_Lepton_F2H1[i][l][k]) * MIJLeptons(l, j);
          LambdaLepton_3[i][j][k] +=
              conj(MIJLeptons(i, l)) * Curvature_Lepton_F2H1[l][j][k];
        }
        for (std::size_t m = 0; m < NHiggs; m++)
        {
          LambdaLepton_4[i][j][k][m] = 0;
          for (std::size_t l = 0; l < NLepton; l++)
          {
            LambdaLepton_4[i][j][k][m] += conj(Curvature_Lepton_F2H1[i][l][k]) *
                                          Curvature_Lepton_F2H1[l][j][m];
            LambdaLepton_4[i][j][k][m] += conj(Curvature_Lepton_F2H1[i][l][m]) *
                                          Curvature_Lepton_F2H1[l][j][k];
          }
        }
      }
    }
  }

  // Rotate and save std::size_to corresponding vectors

  Couplings_Higgs_Quartic.resize(NHiggs);
  Couplings_Higgs_Triple.resize(NHiggs);
  for (std::size_t i = 0; i < NHiggs; i++)
  {
    Couplings_Higgs_Quartic[i].resize(NHiggs);
    Couplings_Higgs_Triple[i].resize(NHiggs);
    for (std::size_t j = 0; j < NHiggs; j++)
    {
      Couplings_Higgs_Quartic[i][j].resize(NHiggs);
      Couplings_Higgs_Triple[i][j].resize(NHiggs);
      for (std::size_t k = 0; k < NHiggs; k++)
        Couplings_Higgs_Quartic[i][j][k].resize(NHiggs);
    }
  }

  Couplings_Gauge_Higgs_22.resize(NGauge);
  Couplings_Gauge_Higgs_21.resize(NGauge);
  for (std::size_t a = 0; a < NGauge; a++)
  {
    Couplings_Gauge_Higgs_22[a].resize(NGauge);
    Couplings_Gauge_Higgs_21[a].resize(NGauge);
    for (std::size_t b = 0; b < NGauge; b++)
    {
      Couplings_Gauge_Higgs_22[a][b].resize(NHiggs);
      Couplings_Gauge_Higgs_21[a][b].resize(NHiggs);
      for (std::size_t i = 0; i < NHiggs; i++)
      {
        Couplings_Gauge_Higgs_22[a][b][i].resize(NHiggs);
      }
    }
  }

  Couplings_Quark_Higgs_22.resize(NQuarks);
  Couplings_Quark_Higgs_21.resize(NQuarks);
  for (std::size_t a = 0; a < NQuarks; a++)
  {
    Couplings_Quark_Higgs_22[a].resize(NQuarks);
    Couplings_Quark_Higgs_21[a].resize(NQuarks);
    for (std::size_t b = 0; b < NQuarks; b++)
    {
      Couplings_Quark_Higgs_22[a][b].resize(NHiggs);
      Couplings_Quark_Higgs_21[a][b].resize(NHiggs);
      for (std::size_t i = 0; i < NHiggs; i++)
        Couplings_Quark_Higgs_22[a][b][i].resize(NHiggs);
    }
  }

  Couplings_Lepton_Higgs_22.resize(NLepton);
  Couplings_Lepton_Higgs_21.resize(NLepton);
  for (std::size_t a = 0; a < NLepton; a++)
  {
    Couplings_Lepton_Higgs_22[a].resize(NLepton);
    Couplings_Lepton_Higgs_21[a].resize(NLepton);
    for (std::size_t b = 0; b < NLepton; b++)
    {
      Couplings_Lepton_Higgs_22[a][b].resize(NHiggs);
      Couplings_Lepton_Higgs_21[a][b].resize(NHiggs);
      for (std::size_t i = 0; i < NHiggs; i++)
        Couplings_Lepton_Higgs_22[a][b][i].resize(NHiggs);
    }
  }

  for (std::size_t i = 0; i < NHiggs; i++)
  {
    for (std::size_t j = 0; j < NHiggs; j++)
    {
      for (std::size_t k = 0; k < NHiggs; k++)
      {
        Couplings_Higgs_Triple[i][j][k] = 0;
        for (std::size_t is = 0; is < NHiggs; is++)
        {
          for (std::size_t js = 0; js < NHiggs; js++)
          {
            for (std::size_t ks = 0; ks < NHiggs; ks++)
            {
              Couplings_Higgs_Triple[i][j][k] +=
                  HiggsRot(i, is) * HiggsRot(j, js) * HiggsRot(k, ks) *
                  LambdaHiggs_3[is][js][ks];
            }
          }
        }
        for (std::size_t l = 0; l < NHiggs; l++)
        {
          Couplings_Higgs_Quartic[i][j][k][l] = 0;
          for (std::size_t is = 0; is < NHiggs; is++)
          {
            for (std::size_t js = 0; js < NHiggs; js++)
            {
              for (std::size_t ks = 0; ks < NHiggs; ks++)
              {
                for (std::size_t ls = 0; ls < NHiggs; ls++)
                {
                  Couplings_Higgs_Quartic[i][j][k][l] +=
                      HiggsRot(i, is) * HiggsRot(j, js) * HiggsRot(k, ks) *
                      HiggsRot(l, ls) * Curvature_Higgs_L4[is][js][ks][ls];
                }
              }
            }
          }
        }
      }
    }
  }

  // Gauge Rot
  for (std::size_t a = 0; a < NGauge; a++)
  {
    for (std::size_t b = 0; b < NGauge; b++)
    {
      for (std::size_t i = 0; i < NHiggs; i++)
      {
        Couplings_Gauge_Higgs_21[a][b][i] = 0;
        for (std::size_t as = 0; as < NGauge; as++)
        {
          for (std::size_t bs = 0; bs < NGauge; bs++)
          {
            for (std::size_t is = 0; is < NHiggs; is++)
              Couplings_Gauge_Higgs_21[a][b][i] +=
                  GaugeRot(a, as) * GaugeRot(b, bs) * HiggsRot(i, is) *
                  LambdaGauge_3[as][bs][is];
          }
        }
        for (std::size_t j = 0; j < NHiggs; j++)
        {
          Couplings_Gauge_Higgs_22[a][b][i][j] = 0;
          for (std::size_t as = 0; as < NGauge; as++)
          {
            for (std::size_t bs = 0; bs < NGauge; bs++)
            {
              for (std::size_t is = 0; is < NHiggs; is++)
              {
                for (std::size_t js = 0; js < NHiggs; js++)
                {
                  double RotFac = GaugeRot(a, as) * GaugeRot(b, bs) *
                                  HiggsRot(i, is) * HiggsRot(j, js);
                  Couplings_Gauge_Higgs_22[a][b][i][j] +=
                      RotFac * Curvature_Gauge_G2H2[as][bs][is][js];
                }
              }
            }
          }
        }
      }
    }
  }

  // Quark

  for (std::size_t a = 0; a < NQuarks; a++)
  {
    for (std::size_t b = 0; b < NQuarks; b++)
    {
      for (std::size_t i = 0; i < NHiggs; i++)
      {
        Couplings_Quark_Higgs_21[a][b][i] = 0;
        for (std::size_t as = 0; as < NQuarks; as++)
        {
          for (std::size_t bs = 0; bs < NQuarks; bs++)
          {
            for (std::size_t is = 0; is < NHiggs; is++)
            {
              double RotFac =
                  QuarkRot(a, as) * QuarkRot(b, bs) * HiggsRot(i, is);
              Couplings_Quark_Higgs_21[a][b][i] +=
                  RotFac * LambdaQuark_3[as][bs][is];
            }
          }
        }
        for (std::size_t j = 0; j < NHiggs; j++)
        {
          Couplings_Quark_Higgs_22[a][b][i][j] = 0;
          for (std::size_t as = 0; as < NQuarks; as++)
          {
            for (std::size_t bs = 0; bs < NQuarks; bs++)
            {
              for (std::size_t is = 0; is < NHiggs; is++)
              {
                for (std::size_t js = 0; js < NHiggs; js++)
                {
                  double RotFac = QuarkRot(a, as) * QuarkRot(b, bs) *
                                  HiggsRot(i, is) * HiggsRot(j, js);
                  Couplings_Quark_Higgs_22[a][b][i][j] +=
                      RotFac * LambdaQuark_4[as][bs][is][js];
                }
              }
            }
          }
        }
      }
    }
  }

  // Lepton

  for (std::size_t a = 0; a < NLepton; a++)
  {
    for (std::size_t b = 0; b < NLepton; b++)
    {
      for (std::size_t i = 0; i < NHiggs; i++)
      {
        Couplings_Lepton_Higgs_21[a][b][i] = 0;
        for (std::size_t as = 0; as < NLepton; as++)
        {
          for (std::size_t bs = 0; bs < NLepton; bs++)
          {
            for (std::size_t is = 0; is < NHiggs; is++)
            {
              double RotFac = LepRot(a, as) * LepRot(b, bs) * HiggsRot(i, is);
              Couplings_Lepton_Higgs_21[a][b][i] +=
                  RotFac * LambdaLepton_3[as][bs][is];
            }
          }
        }
        for (std::size_t j = 0; j < NHiggs; j++)
        {
          Couplings_Lepton_Higgs_22[a][b][i][j] = 0;
          for (std::size_t as = 0; as < NLepton; as++)
          {
            for (std::size_t bs = 0; bs < NLepton; bs++)
            {
              for (std::size_t is = 0; is < NHiggs; is++)
              {
                for (std::size_t js = 0; js < NHiggs; js++)
                {
                  double RotFac = LepRot(a, as) * LepRot(b, bs) *
                                  HiggsRot(i, is) * HiggsRot(j, js);
                  Couplings_Lepton_Higgs_22[a][b][i][j] +=
                      RotFac * LambdaLepton_4[as][bs][is][js];
                }
              }
            }
          }
        }
      }
    }
  }

  for (std::size_t i = 0; i < NHiggs; i++)
  {
    for (std::size_t j = 0; j < NHiggs; j++)
    {
      HiggsRotationMatrix[i][j] = HiggsRot(i, j);
    }
  }

  CalcCouplingsDone = true;

  return;
}

std::vector<double> Class_Potential_Origin::WeinbergFirstDerivative() const
{
  std::vector<double> res;
  if (!CalcCouplingsDone)
  {
    //        CalculatePhysicalCouplings();
    std::string retmes = __func__;
    retmes += " tries to use Physical couplings but they are not initialised.";
    throw std::runtime_error(retmes);
  }
  const double NumZero = std::pow(10, -10);
  VectorXd FirstDeriv(NHiggs), FirstDerivGauge(NHiggs), FirstDerivHiggs(NHiggs),
      FirstDerivQuark(NHiggs), FirstDerivLepton(NHiggs);
  FirstDeriv       = VectorXd::Zero(NHiggs);
  FirstDerivGauge  = VectorXd::Zero(NHiggs);
  FirstDerivHiggs  = VectorXd::Zero(NHiggs);
  FirstDerivQuark  = VectorXd::Zero(NHiggs);
  FirstDerivLepton = VectorXd::Zero(NHiggs);
  double epsilon   = 1.0 / (16 * M_PI * M_PI);

  for (std::size_t i = 0; i < NHiggs; i++)
  {
    for (std::size_t a = 0; a < NGauge; a++)
    {
      if (MassSquaredGauge[a] != 0)
      {
        FirstDerivGauge[i] +=
            MassSquaredGauge[a] * Couplings_Gauge_Higgs_21[a][a][i] *
            (std::log(MassSquaredGauge[a] / std::pow(scale, 2)) - C_CWcbGB +
             0.5);
      }
    }

    for (std::size_t a = 0; a < NHiggs; a++)
    {
      if (MassSquaredHiggs[a] != 0)
      {

        FirstDerivHiggs[i] +=
            MassSquaredHiggs[a] * Couplings_Higgs_Triple[a][a][i] *
            (std::log(MassSquaredHiggs[a] / std::pow(scale, 2)) - C_CWcbHiggs +
             0.5);
      }
    }
    for (std::size_t a = 0; a < NQuarks; a++)
    {
      if (MassSquaredQuark[a] != 0)
      {
        double Coup = Couplings_Quark_Higgs_21[a][a][i].real();
        FirstDerivQuark[i] +=
            MassSquaredQuark[a] * Coup *
            (std::log(MassSquaredQuark[a] / std::pow(scale, 2)) -
             C_CWcbFermion + 0.5);
      }
    }
    for (std::size_t a = 0; a < NLepton; a++)
    {
      if (MassSquaredLepton[a] != 0)
      {
        double Coup = Couplings_Lepton_Higgs_21[a][a][i].real();
        FirstDerivLepton[i] +=
            MassSquaredLepton[a] * Coup *
            (std::log(MassSquaredLepton[a] / std::pow(scale, 2)) -
             C_CWcbFermion + 0.5);
      }
    }
  }
  FirstDerivGauge *= 1.5;
  FirstDerivHiggs *= 0.5;
  FirstDerivQuark *= -3;
  FirstDerivLepton *= -1;

  MatrixXd HiggsRot(NHiggs, NHiggs);
  for (std::size_t i = 0; i < NHiggs; i++)
  {
    for (std::size_t j = 0; j < NHiggs; j++)
      HiggsRot(i, j) = HiggsRotationMatrix[i][j];
  }

  FirstDeriv = HiggsRot.transpose() * (FirstDerivGauge + FirstDerivHiggs +
                                       FirstDerivQuark + FirstDerivLepton);
  FirstDeriv *= epsilon;

  for (std::size_t i = 0; i < NHiggs; i++)
  {
    if (std::abs(FirstDeriv[i]) < NumZero) FirstDeriv[i] = 0;
  }

  for (std::size_t i = 0; i < NHiggs; i++)
    res.push_back(FirstDeriv[i]);

  return res;
}

Eigen::MatrixXd
Class_Potential_Origin::WeinbergSecondDerivativeAsMatrixXd() const
{
  if (!CalcCouplingsDone)
  {
    //        CalculatePhysicalCouplings();
    std::string retmes = __func__;
    retmes += " tries to use Physical couplings but they are not initialised.";
    throw std::runtime_error(retmes);
  }
  const double NumZero = std::pow(10, -10);
  MatrixXd GaugePart(NHiggs, NHiggs), HiggsPart(NHiggs, NHiggs),
      QuarkPart(NHiggs, NHiggs), LeptonPart(NHiggs, NHiggs);
  GaugePart  = MatrixXd::Zero(NHiggs, NHiggs);
  HiggsPart  = MatrixXd::Zero(NHiggs, NHiggs);
  QuarkPart  = MatrixXd::Zero(NHiggs, NHiggs);
  LeptonPart = MatrixXd::Zero(NHiggs, NHiggs);

  for (std::size_t i = 0; i < NHiggs; i++)
  {
    for (std::size_t j = 0; j < NHiggs; j++)
    {
      for (std::size_t a = 0; a < NGauge; a++)
      {
        for (std::size_t b = 0; b < NGauge; b++)
        {
          double Coup1 = Couplings_Gauge_Higgs_21[a][b][i];
          double Coup2 = Couplings_Gauge_Higgs_21[b][a][j];
          double Br =
              fbase(MassSquaredGauge[a], MassSquaredGauge[b]) - C_CWcbGB + 0.5;
          GaugePart(i, j) += Coup1 * Coup2 * Br;
        }
        if (MassSquaredGauge[a] != 0)
        {
          GaugePart(i, j) +=
              MassSquaredGauge[a] * Couplings_Gauge_Higgs_22[a][a][i][j] *
              (std::log(MassSquaredGauge[a] / std::pow(scale, 2)) - C_CWcbGB +
               0.5);
        }
      }

      for (std::size_t a = 0; a < NHiggs; a++)
      {
        for (std::size_t b = 0; b < NHiggs; b++)
        {
          double Coup1 = Couplings_Higgs_Triple[a][b][i];
          double Coup2 = Couplings_Higgs_Triple[b][a][j];
          double Br    = fbase(MassSquaredHiggs[a], MassSquaredHiggs[b]) -
                      C_CWcbHiggs + 0.5;
          HiggsPart(i, j) += Coup1 * Coup2 * Br;
        }
        if (MassSquaredHiggs[a] != 0)
        {
          HiggsPart(i, j) +=
              MassSquaredHiggs[a] * Couplings_Higgs_Quartic[a][a][i][j] *
              (std::log(MassSquaredHiggs[a] / std::pow(scale, 2)) -
               C_CWcbHiggs + 0.5);
        }
      }

      for (std::size_t a = 0; a < NQuarks; a++)
      {
        for (std::size_t b = 0; b < NQuarks; b++)
        {
          double Coup = (Couplings_Quark_Higgs_21[a][b][i] *
                         Couplings_Quark_Higgs_21[b][a][j])
                            .real();
          double Br = fbase(MassSquaredQuark[a], MassSquaredQuark[b]) -
                      C_CWcbFermion + 0.5;
          QuarkPart(i, j) += Coup * Br;
        }
        if (MassSquaredQuark[a] != 0)
        {
          double Coup = Couplings_Quark_Higgs_22[a][a][i][j].real();
          QuarkPart(i, j) +=
              MassSquaredQuark[a] * Coup *
              (std::log(MassSquaredQuark[a] / std::pow(scale, 2)) -
               C_CWcbFermion + 0.5);
        }
      }

      for (std::size_t a = 0; a < NLepton; a++)
      {
        for (std::size_t b = 0; b < NLepton; b++)
        {
          double Coup = (Couplings_Lepton_Higgs_21[a][b][i] *
                         Couplings_Lepton_Higgs_21[b][a][j])
                            .real();
          double Br = fbase(MassSquaredLepton[a], MassSquaredLepton[b]) -
                      C_CWcbFermion + 0.5;
          LeptonPart(i, j) += Coup * Br;
        }
        if (MassSquaredLepton[a] != 0)
        {
          double Coup = Couplings_Lepton_Higgs_22[a][a][i][j].real();
          LeptonPart(i, j) +=
              Coup * MassSquaredLepton[a] *
              (std::log(MassSquaredLepton[a] / std::pow(scale, 2)) -
               C_CWcbFermion + 0.5);
        }
      }
    }
  }

  HiggsPart *= 0.5;
  GaugePart *= 1.5;
  QuarkPart *= -3;
  LeptonPart *= -1;

  MatrixXd Storage(NHiggs, NHiggs);
  Storage = HiggsPart + GaugePart + QuarkPart + LeptonPart;

  for (std::size_t i = 0; i < NHiggs; i++)
  {
    for (std::size_t j = 0; j < NHiggs; j++)
    {
      if (std::abs(Storage(i, j)) < NumZero) Storage(i, j) = 0;
    }
  }
  MatrixXd ResMatrix;
  MatrixXd HiggsRot(NHiggs, NHiggs);
  for (std::size_t i = 0; i < NHiggs; i++)
  {
    for (std::size_t j = 0; j < NHiggs; j++)
    {
      HiggsRot(i, j) = HiggsRotationMatrix[i][j];
    }
  }

  ResMatrix =
      0.5 * HiggsRot.transpose() * (Storage + Storage.transpose()) * HiggsRot;
  double epsilon = 1.0 / (16.0 * M_PI * M_PI);
  ResMatrix *= epsilon;

  for (std::size_t i = 0; i < NHiggs; i++)
  {
    for (std::size_t j = 0; j < NHiggs; j++)
    {
      if (std::abs(ResMatrix(i, j)) < NumZero) ResMatrix(i, j) = 0;
    }
  }
  return ResMatrix;
}
std::vector<double> Class_Potential_Origin::WeinbergSecondDerivative() const
{

  auto ResMatrix = WeinbergSecondDerivativeAsMatrixXd();
  std::vector<double> res;
  for (std::size_t i = 0; i < NHiggs; i++)
  {
    for (std::size_t j = 0; j < NHiggs; j++)
    {
      res.push_back(ResMatrix(j, i));
    }
  }

  return res;
}

std::vector<double> Class_Potential_Origin::WeinbergThirdDerivative() const
{

  if (not CalcCouplingsDone)
  {
    std::string retmes = __func__;
    retmes += " tries to use Physical couplings but they are not initialised.";
    throw std::runtime_error(retmes);
  }
  const double NumZero = std::pow(10, -10);
  double epsilon       = 1.0 / (16.0 * M_PI * M_PI);

  std::vector<double> res;

  std::vector<std::vector<std::vector<std::complex<double>>>> restmp;
  std::vector<std::vector<std::vector<std::complex<double>>>> QuarkPart;
  std::vector<std::vector<std::vector<std::complex<double>>>> LeptonPart;
  std::vector<std::vector<std::vector<std::complex<double>>>> QuarkPartSym;
  std::vector<std::vector<std::vector<std::complex<double>>>> LeptonPartSym;
  restmp.resize(NHiggs);
  QuarkPart.resize(NHiggs);
  LeptonPart.resize(NHiggs);
  QuarkPartSym.resize(NHiggs);
  LeptonPartSym.resize(NHiggs);
  for (std::size_t i = 0; i < NHiggs; i++)
  {
    restmp[i].resize(NHiggs);
    QuarkPart[i].resize(NHiggs);
    LeptonPart[i].resize(NHiggs);
    QuarkPartSym[i].resize(NHiggs);
    LeptonPartSym[i].resize(NHiggs);
    for (std::size_t j = 0; j < NHiggs; j++)
    {
      restmp[i][j].resize(NHiggs);
      QuarkPart[i][j].resize(NHiggs);
      LeptonPart[i][j].resize(NHiggs);
      QuarkPartSym[i][j].resize(NHiggs);
      LeptonPartSym[i][j].resize(NHiggs);
    }
  }

  std::vector<std::vector<std::vector<double>>> resGaugeBase(
      NHiggs,
      std::vector<std::vector<double>>(NHiggs, std::vector<double>(NHiggs)));
  std::vector<std::vector<std::vector<double>>> Higgspart(
      NHiggs,
      std::vector<std::vector<double>>(NHiggs, std::vector<double>(NHiggs)));

  std::vector<std::vector<std::vector<double>>> GaugePart(
      NHiggs,
      std::vector<std::vector<double>>(NHiggs, std::vector<double>(NHiggs)));

  std::vector<std::vector<std::vector<double>>> HiggspartSym(
      NHiggs,
      std::vector<std::vector<double>>(NHiggs, std::vector<double>(NHiggs)));

  std::vector<std::vector<std::vector<double>>> GaugePartSym(
      NHiggs,
      std::vector<std::vector<double>>(NHiggs, std::vector<double>(NHiggs)));

  for (std::size_t i = 0; i < NHiggs; i++)
  {
    for (std::size_t j = 0; j < NHiggs; j++)
    {
      for (std::size_t k = 0; k < NHiggs; k++)
      {
        Higgspart[i][j][k] = 0;
        for (std::size_t a = 0; a < NHiggs; a++)
        {
          for (std::size_t b = 0; b < NHiggs; b++)
          {
            for (std::size_t c = 0; c < NHiggs; c++)
            {
              double f1 = fbaseTri(MassSquaredHiggs[a],
                                   MassSquaredHiggs[b],
                                   MassSquaredHiggs[c]);
              double f2 = Couplings_Higgs_Triple[a][b][i];
              double f3 = Couplings_Higgs_Triple[b][c][j];
              double f4 = Couplings_Higgs_Triple[c][a][k];
              Higgspart[i][j][k] += 2 * f1 * f2 * f3 * f4;
            }
            double f1 = Couplings_Higgs_Quartic[a][b][i][j];
            double f2 = Couplings_Higgs_Triple[b][a][k];
            double f3 = fbase(MassSquaredHiggs[a], MassSquaredHiggs[b]) -
                        C_CWcbHiggs + 0.5;
            Higgspart[i][j][k] += 3 * f1 * f2 * f3;
          }
        }

        GaugePart[i][j][k] = 0;
        for (std::size_t a = 0; a < NGauge; a++)
        {
          for (std::size_t b = 0; b < NGauge; b++)
          {
            for (std::size_t c = 0; c < NGauge; c++)
            {
              double f1 = fbaseTri(MassSquaredGauge[a],
                                   MassSquaredGauge[b],
                                   MassSquaredGauge[c]);
              double f2 = Couplings_Gauge_Higgs_21[a][b][i];
              double f3 = Couplings_Gauge_Higgs_21[b][c][j];
              double f4 = Couplings_Gauge_Higgs_21[c][a][k];
              GaugePart[i][j][k] += 2 * f1 * f2 * f3 * f4;
            }
            double f1 = Couplings_Gauge_Higgs_22[a][b][i][j];
            double f2 = Couplings_Gauge_Higgs_21[b][a][k];
            double f3 = fbase(MassSquaredGauge[a], MassSquaredGauge[b]) -
                        C_CWcbGB + 0.5;
            GaugePart[i][j][k] += 3 * f1 * f2 * f3;
          }
        }

        QuarkPart[i][j][k] = 0;
        for (std::size_t a = 0; a < NQuarks; a++)
        {
          for (std::size_t b = 0; b < NQuarks; b++)
          {
            for (std::size_t c = 0; c < NQuarks; c++)
            {
              std::complex<double> f1 = fbaseTri(MassSquaredQuark[a],
                                                 MassSquaredQuark[b],
                                                 MassSquaredQuark[c]);
              std::complex<double> f2 = Couplings_Quark_Higgs_21[a][b][i];
              std::complex<double> f3 = Couplings_Quark_Higgs_21[b][c][j];
              std::complex<double> f4 = Couplings_Quark_Higgs_21[c][a][k];
              QuarkPart[i][j][k] += 2.0 * f1 * f2 * f3 * f4;
            }
            std::complex<double> f1 = Couplings_Quark_Higgs_22[a][b][i][j];
            std::complex<double> f2 = Couplings_Quark_Higgs_21[b][a][k];
            std::complex<double> f3 =
                fbase(MassSquaredQuark[a], MassSquaredQuark[b]) -
                C_CWcbFermion + 0.5;
            QuarkPart[i][j][k] += 3.0 * f1 * f2 * f3;
          }
        }
        LeptonPart[i][j][k] = 0;
        for (std::size_t a = 0; a < NLepton; a++)
        {
          for (std::size_t b = 0; b < NLepton; b++)
          {
            for (std::size_t c = 0; c < NLepton; c++)
            {
              std::complex<double> f1 = fbaseTri(MassSquaredLepton[a],
                                                 MassSquaredLepton[b],
                                                 MassSquaredLepton[c]);
              std::complex<double> f2 = Couplings_Lepton_Higgs_21[a][b][i];
              std::complex<double> f3 = Couplings_Lepton_Higgs_21[b][c][j];
              std::complex<double> f4 = Couplings_Lepton_Higgs_21[c][a][k];
              LeptonPart[i][j][k] += 2.0 * f1 * f2 * f3 * f4;
            }
            std::complex<double> f1 = Couplings_Lepton_Higgs_22[a][b][i][j];
            std::complex<double> f2 = Couplings_Lepton_Higgs_21[b][a][k];
            std::complex<double> f3 =
                fbase(MassSquaredLepton[a], MassSquaredLepton[b]) -
                C_CWcbFermion + 0.5;
            LeptonPart[i][j][k] += 3.0 * f1 * f2 * f3;
          }
        }
      }
    }
  }

  for (std::size_t i = 0; i < NHiggs; i++)
  {
    for (std::size_t j = 0; j < NHiggs; j++)
    {
      for (std::size_t k = 0; k < NHiggs; k++)
      {
        HiggspartSym[i][j][k] = Higgspart[i][j][k] + Higgspart[i][k][j];
        HiggspartSym[i][j][k] += Higgspart[j][i][k] + Higgspart[j][k][i];
        HiggspartSym[i][j][k] += Higgspart[k][i][j] + Higgspart[k][j][i];
        HiggspartSym[i][j][k] *= 1.0 / 6.0;

        GaugePartSym[i][j][k] = GaugePart[i][j][k] + GaugePart[i][k][j];
        GaugePartSym[i][j][k] += GaugePart[j][i][k] + GaugePart[j][k][i];
        GaugePartSym[i][j][k] += GaugePart[k][i][j] + GaugePart[k][j][i];
        GaugePartSym[i][j][k] *= 1.0 / 6.0;

        QuarkPartSym[i][j][k] = QuarkPart[i][j][k] + QuarkPart[i][k][j];
        QuarkPartSym[i][j][k] += QuarkPart[j][i][k] + QuarkPart[j][k][i];
        QuarkPartSym[i][j][k] += QuarkPart[k][i][j] + QuarkPart[k][j][i];
        QuarkPartSym[i][j][k] *= 1.0 / 6.0;

        LeptonPartSym[i][j][k] = LeptonPart[i][j][k] + LeptonPart[i][k][j];
        LeptonPartSym[i][j][k] += LeptonPart[j][i][k] + LeptonPart[j][k][i];
        LeptonPartSym[i][j][k] += LeptonPart[k][i][j] + LeptonPart[k][j][i];
        LeptonPartSym[i][j][k] *= 1.0 / 6.0;
      }
    }
  }

  for (std::size_t i = 0; i < NHiggs; i++)
  {
    for (std::size_t j = 0; j < NHiggs; j++)
    {
      for (std::size_t k = 0; k < NHiggs; k++)
      {
        restmp[i][j][k] = 0.5 * HiggspartSym[i][j][k];
        restmp[i][j][k] += 1.5 * GaugePartSym[i][j][k];
        restmp[i][j][k] += -1.0 * LeptonPartSym[i][j][k];
        restmp[i][j][k] += -3.0 * QuarkPartSym[i][j][k];
      }
    }
  }

  for (std::size_t l = 0; l < NHiggs; l++)
  {
    for (std::size_t m = 0; m < NHiggs; m++)
    {
      for (std::size_t n = 0; n < NHiggs; n++)
      {
        resGaugeBase[l][m][n] = 0;
        for (std::size_t i = 0; i < NHiggs; i++)
        {
          for (std::size_t j = 0; j < NHiggs; j++)
          {
            for (std::size_t k = 0; k < NHiggs; k++)
            {
              double RotFac = HiggsRotationMatrix[i][l] *
                              HiggsRotationMatrix[j][m] *
                              HiggsRotationMatrix[k][n];
              resGaugeBase[l][m][n] += RotFac * restmp[i][j][k].real();
            }
          }
        }
        resGaugeBase[l][m][n] *= epsilon;
        if (std::abs(resGaugeBase[l][m][n]) < NumZero)
          resGaugeBase[l][m][n] = 0;
      }
    }
  }

  for (std::size_t l = 0; l < NHiggs; l++)
  {
    for (std::size_t m = 0; m < NHiggs; m++)
    {
      for (std::size_t n = 0; n < NHiggs; n++)
      {
        res.push_back(resGaugeBase[l][m][n]);
      }
    }
  }

  return res;
}

std::vector<double> Class_Potential_Origin::WeinbergForthDerivative() const
{

  if (not CalcCouplingsDone)
  {
    std::string retmes = __func__;
    retmes += " tries to use Physical couplings but they are not initialised.";
    throw std::runtime_error(retmes);
  }

  const double NumZero = std::pow(10, -10);
  double epsilon       = 1.0 / (16.0 * M_PI * M_PI);

  std::vector<double> res;

  std::vector<std::vector<std::vector<std::vector<std::complex<double>>>>>
      restmp;
  std::vector<std::vector<std::vector<std::vector<std::complex<double>>>>>
      QuarkPart;
  std::vector<std::vector<std::vector<std::vector<std::complex<double>>>>>
      LeptonPart;
  std::vector<std::vector<std::vector<std::vector<std::complex<double>>>>>
      QuarkPartSym;
  std::vector<std::vector<std::vector<std::vector<std::complex<double>>>>>
      LeptonPartSym;
  std::vector<std::vector<std::vector<std::vector<double>>>> resGaugeBase;
  std::vector<std::vector<std::vector<std::vector<double>>>> HiggsPart;
  std::vector<std::vector<std::vector<std::vector<double>>>> GaugePart;
  std::vector<std::vector<std::vector<std::vector<double>>>> HiggsPartSym;
  std::vector<std::vector<std::vector<std::vector<double>>>> GaugePartSym;

  restmp.resize(NHiggs);
  QuarkPart.resize(NHiggs);
  LeptonPart.resize(NHiggs);
  QuarkPartSym.resize(NHiggs);
  LeptonPartSym.resize(NHiggs);
  resGaugeBase.resize(NHiggs);
  HiggsPart.resize(NHiggs);
  GaugePart.resize(NHiggs);
  HiggsPartSym.resize(NHiggs);
  GaugePartSym.resize(NHiggs);

  for (std::size_t i = 0; i < NHiggs; i++)
  {
    restmp[i].resize(NHiggs);
    QuarkPart[i].resize(NHiggs);
    LeptonPart[i].resize(NHiggs);
    QuarkPartSym[i].resize(NHiggs);
    LeptonPartSym[i].resize(NHiggs);
    resGaugeBase[i].resize(NHiggs);
    HiggsPart[i].resize(NHiggs);
    GaugePart[i].resize(NHiggs);
    HiggsPartSym[i].resize(NHiggs);
    GaugePartSym[i].resize(NHiggs);
    for (std::size_t j = 0; j < NHiggs; j++)
    {
      restmp[i][j].resize(NHiggs);
      QuarkPart[i][j].resize(NHiggs);
      LeptonPart[i][j].resize(NHiggs);
      QuarkPartSym[i][j].resize(NHiggs);
      LeptonPartSym[i][j].resize(NHiggs);
      resGaugeBase[i][j].resize(NHiggs);
      HiggsPart[i][j].resize(NHiggs);
      GaugePart[i][j].resize(NHiggs);
      HiggsPartSym[i][j].resize(NHiggs);
      GaugePartSym[i][j].resize(NHiggs);
      for (std::size_t k = 0; k < NHiggs; k++)
      {
        restmp[i][j][k].resize(NHiggs);
        QuarkPart[i][j][k].resize(NHiggs);
        LeptonPart[i][j][k].resize(NHiggs);
        QuarkPartSym[i][j][k].resize(NHiggs);
        LeptonPartSym[i][j][k].resize(NHiggs);
        resGaugeBase[i][j][k].resize(NHiggs);
        HiggsPart[i][j][k].resize(NHiggs);
        GaugePart[i][j][k].resize(NHiggs);
        HiggsPartSym[i][j][k].resize(NHiggs);
        GaugePartSym[i][j][k].resize(NHiggs);
      }
    }
  }

  for (std::size_t i1 = 0; i1 < NHiggs; i1++)
  {
    for (std::size_t i2 = 0; i2 < NHiggs; i2++)
    {
      for (std::size_t i3 = 0; i3 < NHiggs; i3++)
      {
        for (std::size_t i4 = 0; i4 < NHiggs; i4++)
        {
          HiggsPart[i1][i2][i3][i4] = 0;
          for (std::size_t a = 0; a < NHiggs; a++)
          {
            for (std::size_t b = 0; b < NHiggs; b++)
            {
              double f1 = Couplings_Higgs_Quartic[a][b][i1][i4];
              double f2 = Couplings_Higgs_Quartic[b][a][i2][i3];
              double f3 = fbase(MassSquaredHiggs[a], MassSquaredHiggs[b]) -
                          C_CWcbHiggs + 0.5;

              HiggsPart[i1][i2][i3][i4] += f1 * f2 * f3;

              for (std::size_t c = 0; c < NHiggs; c++)
              {
                for (std::size_t d = 0; d < NHiggs; d++)
                {
                  double f11 = fbaseFour(MassSquaredHiggs[a],
                                         MassSquaredHiggs[b],
                                         MassSquaredHiggs[c],
                                         MassSquaredHiggs[d]);
                  double f12 = Couplings_Higgs_Triple[a][b][i4];
                  double f13 = Couplings_Higgs_Triple[b][c][i1];
                  double f14 = Couplings_Higgs_Triple[c][d][i2];
                  double f15 = Couplings_Higgs_Triple[d][a][i3];

                  HiggsPart[i1][i2][i3][i4] +=
                      2.0 * f11 * f12 * f13 * f14 * f15;
                }

                double f21 = fbaseTri(MassSquaredHiggs[a],
                                      MassSquaredHiggs[b],
                                      MassSquaredHiggs[c]);
                double f22 = Couplings_Higgs_Triple[a][b][i4];
                double f23 = Couplings_Higgs_Quartic[b][c][i1][i2];
                double f24 = Couplings_Higgs_Triple[c][a][i3];

                HiggsPart[i1][i2][i3][i4] += 4.0 * f21 * f22 * f23 * f24;
              }
            }
          }

          GaugePart[i1][i2][i3][i4] = 0;
          for (std::size_t a = 0; a < NGauge; a++)
          {
            for (std::size_t b = 0; b < NGauge; b++)
            {
              double f1 = Couplings_Gauge_Higgs_22[a][b][i1][i4];
              double f2 = Couplings_Gauge_Higgs_22[b][a][i2][i3];
              double f3 = fbase(MassSquaredGauge[a], MassSquaredGauge[b]) -
                          C_CWcbGB + 0.5;

              GaugePart[i1][i2][i3][i4] += f1 * f2 * f3;

              for (std::size_t c = 0; c < NGauge; c++)
              {
                for (std::size_t d = 0; d < NGauge; d++)
                {
                  double f11 = fbaseFour(MassSquaredGauge[a],
                                         MassSquaredGauge[b],
                                         MassSquaredGauge[c],
                                         MassSquaredGauge[d]);
                  double f12 = Couplings_Gauge_Higgs_21[a][b][i4];
                  double f13 = Couplings_Gauge_Higgs_21[b][c][i1];
                  double f14 = Couplings_Gauge_Higgs_21[c][d][i2];
                  double f15 = Couplings_Gauge_Higgs_21[d][a][i3];

                  GaugePart[i1][i2][i3][i4] +=
                      2.0 * f11 * f12 * f13 * f14 * f15;
                }

                double f21 = fbaseTri(MassSquaredGauge[a],
                                      MassSquaredGauge[b],
                                      MassSquaredGauge[c]);
                double f22 = Couplings_Gauge_Higgs_21[a][b][i4];
                double f23 = Couplings_Gauge_Higgs_22[b][c][i1][i2];
                double f24 = Couplings_Gauge_Higgs_21[c][a][i3];

                GaugePart[i1][i2][i3][i4] += 4.0 * f21 * f22 * f23 * f24;
              }
            }
          }

          QuarkPart[i1][i2][i3][i4] = 0;
          for (std::size_t a = 0; a < NQuarks; a++)
          {
            for (std::size_t b = 0; b < NQuarks; b++)
            {
              std::complex<double> f1 = Couplings_Quark_Higgs_22[a][b][i1][i4];
              std::complex<double> f2 = Couplings_Quark_Higgs_22[b][a][i2][i3];
              std::complex<double> f3 =
                  fbase(MassSquaredQuark[a], MassSquaredQuark[b]) -
                  C_CWcbFermion + 0.5;

              QuarkPart[i1][i2][i3][i4] += f1 * f2 * f3;

              for (std::size_t c = 0; c < NQuarks; c++)
              {
                for (std::size_t d = 0; d < NQuarks; d++)
                {
                  std::complex<double> f11 = fbaseFour(MassSquaredQuark[a],
                                                       MassSquaredQuark[b],
                                                       MassSquaredQuark[c],
                                                       MassSquaredQuark[d]);
                  std::complex<double> f12 = Couplings_Quark_Higgs_21[a][b][i4];
                  std::complex<double> f13 = Couplings_Quark_Higgs_21[b][c][i1];
                  std::complex<double> f14 = Couplings_Quark_Higgs_21[c][d][i2];
                  std::complex<double> f15 = Couplings_Quark_Higgs_21[d][a][i3];

                  QuarkPart[i1][i2][i3][i4] +=
                      2.0 * f11 * f12 * f13 * f14 * f15;
                }

                std::complex<double> f21 = fbaseTri(MassSquaredQuark[a],
                                                    MassSquaredQuark[b],
                                                    MassSquaredQuark[c]);
                std::complex<double> f22 = Couplings_Quark_Higgs_21[a][b][i4];
                std::complex<double> f23 =
                    Couplings_Quark_Higgs_22[b][c][i1][i2];
                std::complex<double> f24 = Couplings_Quark_Higgs_21[c][a][i3];

                QuarkPart[i1][i2][i3][i4] += 4.0 * f21 * f22 * f23 * f24;
              }
            }
          }

          LeptonPart[i1][i2][i3][i4] = 0;
          for (std::size_t a = 0; a < NLepton; a++)
          {
            for (std::size_t b = 0; b < NLepton; b++)
            {
              std::complex<double> f1 = Couplings_Lepton_Higgs_22[a][b][i1][i4];
              std::complex<double> f2 = Couplings_Lepton_Higgs_22[b][a][i2][i3];
              std::complex<double> f3 =
                  fbase(MassSquaredLepton[a], MassSquaredLepton[b]) -
                  C_CWcbFermion + 0.5;

              LeptonPart[i1][i2][i3][i4] += f1 * f2 * f3;

              for (std::size_t c = 0; c < NLepton; c++)
              {
                for (std::size_t d = 0; d < NLepton; d++)
                {
                  std::complex<double> f11 = fbaseFour(MassSquaredLepton[a],
                                                       MassSquaredLepton[b],
                                                       MassSquaredLepton[c],
                                                       MassSquaredLepton[d]);
                  std::complex<double> f12 =
                      Couplings_Lepton_Higgs_21[a][b][i4];
                  std::complex<double> f13 =
                      Couplings_Lepton_Higgs_21[b][c][i1];
                  std::complex<double> f14 =
                      Couplings_Lepton_Higgs_21[c][d][i2];
                  std::complex<double> f15 =
                      Couplings_Lepton_Higgs_21[d][a][i3];

                  LeptonPart[i1][i2][i3][i4] +=
                      2.0 * f11 * f12 * f13 * f14 * f15;
                }

                std::complex<double> f21 = fbaseTri(MassSquaredLepton[a],
                                                    MassSquaredLepton[b],
                                                    MassSquaredLepton[c]);
                std::complex<double> f22 = Couplings_Lepton_Higgs_21[a][b][i4];
                std::complex<double> f23 =
                    Couplings_Lepton_Higgs_22[b][c][i1][i2];
                std::complex<double> f24 = Couplings_Lepton_Higgs_21[c][a][i3];

                LeptonPart[i1][i2][i3][i4] += 4.0 * f21 * f22 * f23 * f24;
              }
            }
          }
        }
      }
    }
  }

  for (std::size_t i1 = 0; i1 < NHiggs; i1++)
  {
    for (std::size_t i2 = 0; i2 < NHiggs; i2++)
    {
      for (std::size_t i3 = 0; i3 < NHiggs; i3++)
      {
        for (std::size_t i4 = 0; i4 < NHiggs; i4++)
        {
          HiggsPartSym[i1][i2][i3][i4] =
              HiggsPart[i1][i2][i3][i4] + HiggsPart[i1][i2][i4][i3] +
              HiggsPart[i1][i3][i2][i4] + HiggsPart[i1][i3][i4][i2] +
              HiggsPart[i1][i4][i2][i3] + HiggsPart[i1][i4][i3][i2];
          HiggsPartSym[i1][i2][i3][i4] +=
              HiggsPart[i2][i1][i3][i4] + HiggsPart[i2][i1][i4][i3] +
              HiggsPart[i2][i3][i1][i4] + HiggsPart[i2][i3][i4][i1] +
              HiggsPart[i2][i4][i1][i3] + HiggsPart[i2][i4][i3][i1];
          HiggsPartSym[i1][i2][i3][i4] +=
              HiggsPart[i3][i1][i2][i4] + HiggsPart[i3][i1][i4][i2] +
              HiggsPart[i3][i2][i1][i4] + HiggsPart[i3][i2][i4][i1] +
              HiggsPart[i3][i4][i1][i2] + HiggsPart[i3][i4][i2][i1];
          HiggsPartSym[i1][i2][i3][i4] +=
              HiggsPart[i4][i1][i2][i3] + HiggsPart[i4][i1][i3][i2] +
              HiggsPart[i4][i2][i1][i3] + HiggsPart[i4][i2][i3][i1] +
              HiggsPart[i4][i3][i1][i2] + HiggsPart[i4][i3][i2][i1];
          HiggsPartSym[i1][i2][i3][i4] *= 1.0 / 24.0;

          GaugePartSym[i1][i2][i3][i4] =
              GaugePart[i1][i2][i3][i4] + GaugePart[i1][i2][i4][i3] +
              GaugePart[i1][i3][i2][i4] + GaugePart[i1][i3][i4][i2] +
              GaugePart[i1][i4][i2][i3] + GaugePart[i1][i4][i3][i2];
          GaugePartSym[i1][i2][i3][i4] +=
              GaugePart[i2][i1][i3][i4] + GaugePart[i2][i1][i4][i3] +
              GaugePart[i2][i3][i1][i4] + GaugePart[i2][i3][i4][i1] +
              GaugePart[i2][i4][i1][i3] + GaugePart[i2][i4][i3][i1];
          GaugePartSym[i1][i2][i3][i4] +=
              GaugePart[i3][i1][i2][i4] + GaugePart[i3][i1][i4][i2] +
              GaugePart[i3][i2][i1][i4] + GaugePart[i3][i2][i4][i1] +
              GaugePart[i3][i4][i1][i2] + GaugePart[i3][i4][i2][i1];
          GaugePartSym[i1][i2][i3][i4] +=
              GaugePart[i4][i1][i2][i3] + GaugePart[i4][i1][i3][i2] +
              GaugePart[i4][i2][i1][i3] + GaugePart[i4][i2][i3][i1] +
              GaugePart[i4][i3][i1][i2] + GaugePart[i4][i3][i2][i1];
          GaugePartSym[i1][i2][i3][i4] *= 1.0 / 24.0;

          QuarkPartSym[i1][i2][i3][i4] =
              QuarkPart[i1][i2][i3][i4] + QuarkPart[i1][i2][i4][i3] +
              QuarkPart[i1][i3][i2][i4] + QuarkPart[i1][i3][i4][i2] +
              QuarkPart[i1][i4][i2][i3] + QuarkPart[i1][i4][i3][i2];
          QuarkPartSym[i1][i2][i3][i4] +=
              QuarkPart[i2][i1][i3][i4] + QuarkPart[i2][i1][i4][i3] +
              QuarkPart[i2][i3][i1][i4] + QuarkPart[i2][i3][i4][i1] +
              QuarkPart[i2][i4][i1][i3] + QuarkPart[i2][i4][i3][i1];
          QuarkPartSym[i1][i2][i3][i4] +=
              QuarkPart[i3][i1][i2][i4] + QuarkPart[i3][i1][i4][i2] +
              QuarkPart[i3][i2][i1][i4] + QuarkPart[i3][i2][i4][i1] +
              QuarkPart[i3][i4][i1][i2] + QuarkPart[i3][i4][i2][i1];
          QuarkPartSym[i1][i2][i3][i4] +=
              QuarkPart[i4][i1][i2][i3] + QuarkPart[i4][i1][i3][i2] +
              QuarkPart[i4][i2][i1][i3] + QuarkPart[i4][i2][i3][i1] +
              QuarkPart[i4][i3][i1][i2] + QuarkPart[i4][i3][i2][i1];
          QuarkPartSym[i1][i2][i3][i4] *= 1.0 / 24.0;

          LeptonPartSym[i1][i2][i3][i4] =
              LeptonPart[i1][i2][i3][i4] + LeptonPart[i1][i2][i4][i3] +
              LeptonPart[i1][i3][i2][i4] + LeptonPart[i1][i3][i4][i2] +
              LeptonPart[i1][i4][i2][i3] + LeptonPart[i1][i4][i3][i2];
          LeptonPartSym[i1][i2][i3][i4] +=
              LeptonPart[i2][i1][i3][i4] + LeptonPart[i2][i1][i4][i3] +
              LeptonPart[i2][i3][i1][i4] + LeptonPart[i2][i3][i4][i1] +
              LeptonPart[i2][i4][i1][i3] + LeptonPart[i2][i4][i3][i1];
          LeptonPartSym[i1][i2][i3][i4] +=
              LeptonPart[i3][i1][i2][i4] + LeptonPart[i3][i1][i4][i2] +
              LeptonPart[i3][i2][i1][i4] + LeptonPart[i3][i2][i4][i1] +
              LeptonPart[i3][i4][i1][i2] + LeptonPart[i3][i4][i2][i1];
          LeptonPartSym[i1][i2][i3][i4] +=
              LeptonPart[i4][i1][i2][i3] + LeptonPart[i4][i1][i3][i2] +
              LeptonPart[i4][i2][i1][i3] + LeptonPart[i4][i2][i3][i1] +
              LeptonPart[i4][i3][i1][i2] + LeptonPart[i4][i3][i2][i1];
          LeptonPartSym[i1][i2][i3][i4] *= 1.0 / 24.0;
        }
      }
    }
  }

  for (std::size_t i1 = 0; i1 < NHiggs; i1++)
  {
    for (std::size_t i2 = 0; i2 < NHiggs; i2++)
    {
      for (std::size_t i3 = 0; i3 < NHiggs; i3++)
      {
        for (std::size_t i4 = 0; i4 < NHiggs; i4++)
        {
          restmp[i1][i2][i3][i4] = 3.0 * 0.5 * HiggsPartSym[i1][i2][i3][i4];
          restmp[i1][i2][i3][i4] += 3.0 * 1.5 * GaugePartSym[i1][i2][i3][i4];
          restmp[i1][i2][i3][i4] +=
              3.0 * (-1.0) * LeptonPartSym[i1][i2][i3][i4];
          restmp[i1][i2][i3][i4] += 3.0 * (-3.0) * QuarkPartSym[i1][i2][i3][i4];
        }
      }
    }
  }

  for (std::size_t j1 = 0; j1 < NHiggs; j1++)
  {
    for (std::size_t j2 = 0; j2 < NHiggs; j2++)
    {
      for (std::size_t j3 = 0; j3 < NHiggs; j3++)
      {
        for (std::size_t j4 = 0; j4 < NHiggs; j4++)
        {
          resGaugeBase[j1][j2][j3][j4] = 0;

          for (std::size_t i1 = 0; i1 < NHiggs; i1++)
          {
            for (std::size_t i2 = 0; i2 < NHiggs; i2++)
            {
              for (std::size_t i3 = 0; i3 < NHiggs; i3++)
              {
                for (std::size_t i4 = 0; i4 < NHiggs; i4++)
                {
                  double RotFac = HiggsRotationMatrix[i1][j1] *
                                  HiggsRotationMatrix[i2][j2] *
                                  HiggsRotationMatrix[i3][j3] *
                                  HiggsRotationMatrix[i4][j4];
                  resGaugeBase[j1][j2][j3][j4] +=
                      RotFac * restmp[i1][i2][i3][i4].real();
                }
              }
            }
          }

          resGaugeBase[j1][j2][j3][j4] *= epsilon;
          if (std::abs(resGaugeBase[j1][j2][j3][j4]) < NumZero)
            resGaugeBase[j1][j2][j3][j4] = 0;
        }
      }
    }
  }

  for (std::size_t j1 = 0; j1 < NHiggs; j1++)
  {
    for (std::size_t j2 = 0; j2 < NHiggs; j2++)
    {
      for (std::size_t j3 = 0; j3 < NHiggs; j3++)
      {
        for (std::size_t j4 = 0; j4 < NHiggs; j4++)
        {
          res.push_back(resGaugeBase[j4][j3][j2][j1]);
        }
      }
    }
  }

  return res;
}

MatrixXd Class_Potential_Origin::HiggsMassMatrix(const std::vector<double> &v,
                                                 double Temp,
                                                 int diff) const
{
  MatrixXd res(NHiggs, NHiggs);
  if (v.size() != nVEV and v.size() != NHiggs)
  {
    std::string ErrorString =
        std::string("You have called ") + std::string(__func__) +
        std::string(
            " with an invalid vev configuration. Your vev is of dimension ") +
        std::to_string(v.size()) + std::string(" and it should be ") +
        std::to_string(NHiggs) + std::string(".");
    throw std::runtime_error(ErrorString);
  }
  if (v.size() == nVEV and nVEV != NHiggs)
  {
    std::stringstream ss;
    ss << __func__
       << " is being called with a wrong sized vev configuration. It "
          "has the dimension of "
       << nVEV << " while it should have " << NHiggs
       << ". For now this is transformed but please fix this to reduce "
          "the runtime."
       << std::endl;
    Logger::Write(LoggingLevel::Default, ss.str());
    std::vector<double> Transformedv;
    Transformedv = MinimizeOrderVEV(v);
    res          = HiggsMassMatrix(Transformedv, Temp, diff);
    return res;
  }
  if (!SetCurvatureDone)
  {
    //        SetCurvatureArrays();
    throw std::runtime_error(
        "SetCurvatureDone is not set. The Model is not initiliased correctly");
  }

  if (diff == 0)
  {
    for (std::size_t i = 0; i < NHiggs; i++)
    {
      for (std::size_t j = i; j < NHiggs; j++)
      {
        res(i, j) = Curvature_Higgs_L2[i][j];
        for (std::size_t k = 0; k < NHiggs; k++)
        {
          res(i, j) += Curvature_Higgs_L3[i][j][k] * v[k];
          for (std::size_t l = 0; l < NHiggs; l++)
          {
            res(i, j) += 0.5 * Curvature_Higgs_L4[i][j][k][l] * v[k] * v[l];
          }
        }

        if (Temp != 0)
        {
          res(i, j) += DebyeHiggs[i][j] * std::pow(Temp, 2);
        }
      }
    }
    for (std::size_t i{1}; i < NHiggs; ++i)
    {
      for (std::size_t j{0}; j < i; ++j)
      {
        res(i, j) = res(j, i);
      }
    }
  }
  else if (static_cast<size_t>(diff) <= NHiggs and diff > 0)
  {
    std::size_t x0 = diff - 1;
    for (std::size_t i = 0; i < NHiggs; i++)
    {
      for (std::size_t j = 0; j < NHiggs; j++)
      {
        res(i, j) = Curvature_Higgs_L3[i][j][x0];
        for (std::size_t k = 0; k < NHiggs; k++)
        {
          res(i, j) += Curvature_Higgs_L4[i][j][x0][k] * v[k];
        }
      }
    }
  }
  else if (diff == -1)
  {
    for (std::size_t i = 0; i < NHiggs; i++)
    {
      for (std::size_t j = 0; j < NHiggs; j++)
      {
        res(i, j) = 2 * DebyeHiggs[i][j] * Temp;
      }
    }
  }
  return res;
}

std::vector<double>
Class_Potential_Origin::HiggsMassesSquared(const std::vector<double> &v,
                                           const double &Temp,
                                           const int &diff) const
{
  std::vector<double> res;

  auto MassMatrix = HiggsMassMatrix(v, Temp, diff);

  double ZeroMass = std::pow(10, -5);

  if (diff == 0 and res.size() == 0)
  {
    SelfAdjointEigenSolver<MatrixXd> es(MassMatrix, EigenvaluesOnly);
    const auto EV = es.eigenvalues();
    for (std::size_t i{0}; i < NHiggs; ++i)
    {
      if (std::abs(EV[i]) < ZeroMass)
      {
        res.push_back(0);
      }
      else
      {
        res.push_back(EV[i]);
      }
    }
  }
  else if (diff == 0 and res.size() == NHiggs)
  {
    SelfAdjointEigenSolver<MatrixXd> es(MassMatrix, EigenvaluesOnly);
    for (std::size_t i = 0; i < NHiggs; i++)
    {
      double tmp = es.eigenvalues()[i];
      if (std::abs(tmp) < ZeroMass) tmp = 0;
      res[i] = tmp;
    }
  }
  else if (diff == 0 and res.size() != 0 and res.size() != NHiggs)
  {
    Logger::Write(LoggingLevel::Debug,
                  std::string("Something went wrong in ") + __func__ + ".\n" +
                      __func__ + "Is calculating the mass for " +
                      std::to_string(NHiggs) +
                      "fields but the resolution vector has a size of " +
                      std::to_string(res.size()) + ". This should be zero or " +
                      std::to_string(NHiggs));
  }
  else if (static_cast<std::size_t>(diff) <= NHiggs and diff > 0)
  {
    MatrixXd Diff(NHiggs, NHiggs);
    std::size_t x0 = diff - 1;
    for (std::size_t i = 0; i < NHiggs; i++)
    {
      for (std::size_t j = 0; j < NHiggs; j++)
      {
        Diff(i, j) = Curvature_Higgs_L3[i][j][x0];
        for (std::size_t k = 0; k < NHiggs; k++)
        {
          Diff(i, j) += Curvature_Higgs_L4[i][j][x0][k] * v[k];
        }
      }
    }
    MatrixXcd MassCast(NHiggs, NHiggs);
    MassCast = MassMatrix;
    MatrixXcd DiffCast(NHiggs, NHiggs);
    DiffCast = Diff;
    res      = FirstDerivativeOfEigenvalues(MassCast, DiffCast);
  }
  else if (diff == -1)
  {
    MatrixXd Diff(NHiggs, NHiggs);
    for (std::size_t i = 0; i < NHiggs; i++)
    {
      for (std::size_t j = 0; j < NHiggs; j++)
      {
        Diff(i, j) = 2 * DebyeHiggs[i][j] * Temp;
      }
    }

    MatrixXcd MassCast(NHiggs, NHiggs);
    MassCast = MassMatrix;
    MatrixXcd DiffCast(NHiggs, NHiggs);
    DiffCast = Diff;
    res      = FirstDerivativeOfEigenvalues(MassCast, DiffCast);
  }

  return res;
}

std::vector<double>
Class_Potential_Origin::GaugeMassesSquared(const std::vector<double> &v,
                                           const double &Temp,
                                           const int &diff) const
{
  std::vector<double> res;
  if (v.size() != nVEV and v.size() != NHiggs)
  {
    std::string ErrorString =
        std::string("You have called ") + std::string(__func__) +
        std::string(
            " with an invalid vev configuration. Your vev is of dimension ") +
        std::to_string(v.size()) + std::string(" and it should be ") +
        std::to_string(NHiggs) + std::string(".");
    throw std::runtime_error(ErrorString);
  }
  if (v.size() == nVEV and nVEV != NHiggs)
  {
    std::stringstream ss;
    ss << __func__
       << " is being called with a wrong sized vev configuration. It "
          "has the dimension of "
       << nVEV << " while it should have " << NHiggs
       << ". For now this is transformed but please fix this to reduce "
          "the runtime."
       << std::endl;
    Logger::Write(LoggingLevel::Default, ss.str());
    std::vector<double> Transformedv;
    Transformedv = MinimizeOrderVEV(v);
    res          = GaugeMassesSquared(Transformedv, Temp, diff);
    return res;
  }
  if (!SetCurvatureDone)
  {
    //        SetCurvatureArrays();
    std::string retmes = __func__;
    retmes += "was called while the model was not initialised correctly.\n";
    throw std::runtime_error(retmes);
  }
  MatrixXd MassMatrix(NGauge, NGauge);
  double ZeroMass = std::pow(10, -5);
  for (std::size_t a = 0; a < NGauge; a++)
  {
    for (std::size_t b = 0; b < NGauge; b++)
    {
      MassMatrix(a, b) = 0;
      for (std::size_t i = 0; i < NHiggs; i++)
      {
        for (std::size_t j = 0; j < NHiggs; j++)
          MassMatrix(a, b) +=
              0.5 * Curvature_Gauge_G2H2[a][b][i][j] * v.at(i) * v.at(j);
      }

      if (Temp != 0)
      {
        MassMatrix(a, b) += DebyeGauge[a][b] * std::pow(Temp, 2);
      }
    }
  }

  for (std::size_t a{1}; a < NGauge; ++a)
  {
    for (std::size_t b{0}; b < a; ++b)
    {
      MassMatrix(a, b) = MassMatrix(b, a);
    }
  }

  if (diff == 0)
  {

    SelfAdjointEigenSolver<MatrixXd> es(MassMatrix, EigenvaluesOnly);
    for (std::size_t i = 0; i < NGauge; i++)
    {
      double tmp = es.eigenvalues()[i];
      if (std::abs(tmp) < ZeroMass)
        res.push_back(0);
      else
        res.push_back(tmp);
    }
  }
  else if (diff > 0 and static_cast<size_t>(diff) <= NHiggs)
  {
    std::size_t i = diff - 1;
    MatrixXd Diff(NGauge, NGauge);
    Diff = MatrixXd::Zero(NGauge, NGauge);
    for (std::size_t a = 0; a < NGauge; a++)
    {
      for (std::size_t b = 0; b < NGauge; b++)
      {
        for (std::size_t j = 0; j < NHiggs; j++)
          Diff(a, b) += Curvature_Gauge_G2H2[a][b][i][j] * v[j];
      }
    }
    MatrixXcd MassCast(NGauge, NGauge);
    MassCast = MassMatrix;
    MatrixXcd DiffCast(NGauge, NGauge);
    DiffCast = Diff;
    res      = FirstDerivativeOfEigenvalues(MassCast, DiffCast);
  }
  else if (diff == -1)
  {
    MatrixXd Diff(NGauge, NGauge);
    for (std::size_t i = 0; i < NGauge; i++)
    {
      for (std::size_t j = 0; j < NGauge; j++)
      {
        Diff(i, j) = 2 * DebyeGauge[i][j] * Temp;
      }
    }

    MatrixXcd MassCast(NGauge, NGauge);
    MassCast = MassMatrix;
    MatrixXcd DiffCast(NGauge, NGauge);
    DiffCast = Diff;
    res      = FirstDerivativeOfEigenvalues(MassCast, DiffCast);
  }

  return res;
}

std::vector<double>
Class_Potential_Origin::QuarkMassesSquared(const std::vector<double> &v,
                                           const int &diff) const
{
  std::vector<double> res;
  MatrixXcd MassMatrix(NQuarks, NQuarks), MIJ(NQuarks, NQuarks);
  MIJ             = QuarkMassMatrix(v);
  double ZeroMass = std::pow(10, -10);

  MassMatrix = MIJ.conjugate() * MIJ;

  if (diff <= 0) // No temperature dependent part here
  {
    SelfAdjointEigenSolver<MatrixXcd> es(MassMatrix, EigenvaluesOnly);
    for (std::size_t i = 0; i < NQuarks; i++)
    {
      double tmp = es.eigenvalues().real()[i];
      if (std::abs(tmp) < ZeroMass)
        res.push_back(0);
      else
        res.push_back(tmp);
    }
  }
  else if (static_cast<size_t>(diff) <= NHiggs)
  {
    std::size_t m = diff - 1;
    MatrixXcd Diff(NQuarks, NQuarks);
    Diff = MatrixXcd::Zero(NQuarks, NQuarks);
    for (std::size_t a = 0; a < NQuarks; a++)
    {
      for (std::size_t b = 0; b < NQuarks; b++)
      {
        for (std::size_t i = 0; i < NQuarks; i++)
        {
          Diff(a, b) += std::conj(Curvature_Quark_F2H1[a][i][m]) * MIJ(i, b);
          Diff(a, b) += std::conj(MIJ(a, i)) * Curvature_Quark_F2H1[i][b][m];
        }
      }
    }

    res = FirstDerivativeOfEigenvalues(MassMatrix, Diff);

    for (std::size_t j = 0; j < res.size(); j++)
    {
      if (std::isnan(res.at(j)))
      {
        std::stringstream ss;
        ss << "MassMatrix = \n"
           << MassMatrix << "\nDiff = \n"
           << Diff << std::endl;
        ss << "Fermion Masses : ";
        for (std::size_t i = 0; i < NQuarks; i++)
          ss << std::sqrt(std::abs(res.at(i))) << sep;
        ss << std::endl;
        ss << "VEV fields : ";
        for (std::size_t i = 0; i < v.size(); i++)
          ss << v.at(i) << sep;
        ss << std::endl;

        for (std::size_t l = 0; l < NHiggs; l++)
        {

          ss << "Curvature_Quark * v an Higgs  =  :" << l << "\n";
          for (std::size_t a = 0; a < NQuarks; a++)
          {
            for (std::size_t i = 0; i < NQuarks; i++)
            {
              ss << Curvature_Quark_F2H1[a][i][l] * v[l] << sep;
            }
            ss << std::endl;
          }
          ss << "conj Curvature_Quark an Higgs = :" << l << "\n";
          for (std::size_t a = 0; a < NQuarks; a++)
          {
            for (std::size_t i = 0; i < NQuarks; i++)
            {
              ss << std::conj(Curvature_Quark_F2H1[a][i][l]) * v[l] << sep;
            }
            ss << std::endl;
          }
        }

        Logger::Write(LoggingLevel::Debug, ss.str());

        std::string retmessage = "Nan found in ";
        retmessage += __func__;
        retmessage += " at deriv number ";
        retmessage += std::to_string(j);
        retmessage += " and m = ";
        retmessage += std::to_string(m);
        throw std::runtime_error(retmessage);
      }
    }
  }

  return res;
}

std::vector<double>
Class_Potential_Origin::LeptonMassesSquared(const std::vector<double> &v,
                                            const int &diff) const
{
  std::vector<double> res;
  MatrixXcd MassMatrix(NLepton, NLepton), MIJ(NLepton, NLepton);
  double ZeroMass = std::pow(10, -10);
  MIJ             = LeptonMassMatrix(v);

  MassMatrix = MIJ.conjugate() * MIJ;

  if (diff <= 0) // no temperature part here
  {
    SelfAdjointEigenSolver<MatrixXcd> es(MassMatrix, EigenvaluesOnly);
    for (std::size_t i = 0; i < NLepton; i++)
    {
      double tmp = es.eigenvalues().real()[i];
      if (std::abs(tmp) < ZeroMass)
        res.push_back(0);
      else
        res.push_back(tmp);
    }
  }
  else if (static_cast<size_t>(diff) <= NHiggs)
  {

    auto k         = diff - 1;
    MatrixXcd Diff = MatrixXcd::Zero(NLepton, NLepton);
    for (std::size_t I{0}; I < NLepton; ++I)
    {
      for (std::size_t J{0}; J < NLepton; ++J)
      {
        for (std::size_t L{0}; L < NLepton; ++L)
        {
          Diff(I, J) += std::conj(Curvature_Lepton_F2H1[I][L][k]) * MIJ(L, J);
          Diff(I, J) += std::conj(MIJ(I, L)) * Curvature_Lepton_F2H1[L][J][k];
        }
      }
    }

    res = FirstDerivativeOfEigenvalues(MassMatrix, Diff);

    for (std::size_t j = 0; j < res.size(); j++)
    {
      if (std::isnan(res.at(j)))
      {
        std::stringstream ss;
        ss << "MassMatrix = \n"
           << MassMatrix << "\nDiff = \n"
           << Diff << std::endl;
        ss << "Fermion Masses : ";
        for (std::size_t i = 0; i < NLepton; i++)
          ss << std::sqrt(std::abs(res.at(i))) << sep;
        ss << std::endl;
        ss << "VEV fields : ";
        for (std::size_t i = 0; i < v.size(); i++)
          ss << v.at(i) << sep;
        ss << std::endl;

        for (std::size_t l = 0; l < NHiggs; l++)
        {

          ss << "Curvature_Lepton * v an Higgs  =  :" << l << "\n";
          for (std::size_t a = 0; a < NLepton; a++)
          {
            for (std::size_t i = 0; i < NLepton; i++)
            {
              ss << Curvature_Lepton_F2H1[a][i][l] * v[l] << sep;
            }
            ss << std::endl;
          }
          ss << "conj Curvature_Lepton an Higgs = :" << l << "\n";
          for (std::size_t a = 0; a < NLepton; a++)
          {
            for (std::size_t i = 0; i < NLepton; i++)
            {
              ss << std::conj(Curvature_Lepton_F2H1[a][i][l]) * v[l] << sep;
            }
            ss << std::endl;
          }
        }

        Logger::Write(LoggingLevel::Debug, ss.str());

        std::string retmessage = "Nan found in ";
        retmessage += __func__;
        retmessage += " at deriv number ";
        retmessage += std::to_string(j);
        retmessage += " and m = ";
        retmessage += std::to_string(diff - 1);
        throw std::runtime_error(retmessage);
      }
    }
  }

  return res;
}

double Class_Potential_Origin::VTree(const std::vector<double> &v,
                                     int diff,
                                     bool ForceExplicitCalculation) const
{
  double res = 0;

  if (not ForceExplicitCalculation)
  {
    res = VTreeSimplified(v);
    if (UseVTreeSimplified and diff == 0)
    {

      return res;
    }
  }
  res = 0;

  if (diff == 0)
  {
    for (std::size_t i = 0; i < NHiggs; i++)
    {
      if (v[i] != 0)
      {
        res += Curvature_Higgs_L1[i] * v[i];
        for (std::size_t j = 0; j < NHiggs; j++)
        {
          if (v[j] != 0)
          {
            res += 0.5 * Curvature_Higgs_L2[i][j] * v[i] * v[j];
            for (std::size_t k = 0; k < NHiggs; k++)
            {
              res +=
                  1.0 / 6.0 * Curvature_Higgs_L3[i][j][k] * v[i] * v[j] * v[k];
              for (std::size_t l = 0; l < NHiggs; l++)
              {
                res += 1.0 / 24.0 * Curvature_Higgs_L4[i][j][k][l] * v[i] *
                       v[j] * v[k] * v[l];
              }
            }
          }
        }
      }
    }
  }
  else if (diff > 0 and static_cast<size_t>(diff) <= NHiggs)
  {
    std::size_t i = diff - 1;
    res           = Curvature_Higgs_L1[i];
    for (std::size_t j = 0; j < NHiggs; j++)
    {
      res += Curvature_Higgs_L2[i][j] * v[j];
      for (std::size_t k = 0; k < NHiggs; k++)
      {
        res += 0.5 * Curvature_Higgs_L3[i][j][k] * v[j] * v[k];
        for (std::size_t l = 0; l < NHiggs; l++)
        {
          res +=
              1.0 / 6.0 * Curvature_Higgs_L4[i][j][k][l] * v[j] * v[k] * v[l];
        }
      }
    }
  }

  return res;
}

double Class_Potential_Origin::CounterTerm(const std::vector<double> &v,
                                           int diff,
                                           bool ForceExplicitCalculation) const
{

  double res = 0;
  if (not ForceExplicitCalculation and UseVCounterSimplified)
  {
    res = VCounterSimplified(v);
    if (UseVCounterSimplified and diff == 0) return res;
  }

  res = 0;
  if (diff == 0)
  {
    for (std::size_t i = 0; i < NHiggs; i++)
    {
      res += Curvature_Higgs_CT_L1[i] * v[i];
      for (std::size_t j = 0; j < NHiggs; j++)
      {
        res += 0.5 * Curvature_Higgs_CT_L2[i][j] * v[i] * v[j];
        for (std::size_t k = 0; k < NHiggs; k++)
        {
          res +=
              1.0 / 6.0 * Curvature_Higgs_CT_L3[i][j][k] * v[i] * v[j] * v[k];
          for (std::size_t l = 0; l < NHiggs; l++)
          {
            res += 1.0 / 24.0 * Curvature_Higgs_CT_L4[i][j][k][l] * v[i] *
                   v[j] * v[k] * v[l];
          }
        }
      }
    }
  }
  else if (diff > 0 and static_cast<size_t>(diff) <= NHiggs)
  {
    std::size_t i = diff - 1;
    res           = Curvature_Higgs_CT_L1[i];
    for (std::size_t j = 0; j < NHiggs; j++)
    {
      res += Curvature_Higgs_CT_L2[i][j] * v[j];
      for (std::size_t k = 0; k < NHiggs; k++)
      {
        res += 0.5 * Curvature_Higgs_CT_L3[i][j][k] * v[j] * v[k];
        for (std::size_t l = 0; l < NHiggs; l++)
        {
          res += 1.0 / 6.0 * Curvature_Higgs_CT_L4[i][j][k][l] * v[j] * v[k] *
                 v[l];
        }
      }
    }
  }

  return res;
}

double Class_Potential_Origin::VEff(const std::vector<double> &v,
                                    double Temp,
                                    int diff,
                                    int Order) const
{
  if (v.size() != nVEV and v.size() != NHiggs)
  {
    std::string ErrorString =
        std::string("You have called ") + std::string(__func__) +
        std::string(
            " with an invalid vev configuration. Your vev is of dimension ") +
        std::to_string(v.size()) + std::string(" and it should be ") +
        std::to_string(NHiggs) + std::string(".");
    throw std::runtime_error(ErrorString);
  }
  if (v.size() == nVEV and nVEV != NHiggs)
  {
    std::stringstream ss;
    ss << __func__
       << " is being called with a wrong sized vev configuration. It "
          "has the dimension of "
       << nVEV << " while it should have " << NHiggs
       << ". For now this is transformed but please fix this to reduce "
          "the runtime."
       << std::endl;
    Logger::Write(LoggingLevel::Default, ss.str());
    std::vector<double> Transformedv;
    Transformedv = MinimizeOrderVEV(v);
    return VEff(Transformedv, Temp, diff);
  }

  double resOut = 0;
  resOut        = VTree(v, diff);
  if (Order != 0 and not UseTreeLevel)
  {
    resOut += CounterTerm(v, diff);
    resOut += V1Loop(v, Temp, diff);
  }
  // for(std::size_t i=0;i<NHiggs;i++) resOut +=
  // DebyeHiggs[i][i]*0.5*std::pow(v.at(i),2)*std::pow(Temp,2);
  return resOut;
}

double Class_Potential_Origin::V1Loop(const std::vector<double> &v,
                                      double Temp,
                                      int diff) const
{
  double res = 0;

  /**
   * In case of diff != 0 the mass vectors will directly have the derivatives of
   * the masses
   */
  std::vector<double> HiggsMassesVec, QuarkMassesVec, GaugeMassesVec,
      LeptonMassesVec, HiggsMassesZeroTempVec, GaugeMassesZeroTempVec;
  HiggsMassesVec         = HiggsMassesSquared(v, Temp, diff);
  GaugeMassesVec         = GaugeMassesSquared(v, Temp, diff);
  GaugeMassesZeroTempVec = GaugeMassesSquared(v, 0, diff);
  QuarkMassesVec         = QuarkMassesSquared(v, diff);
  LeptonMassesVec        = LeptonMassesSquared(v, diff);

  if (diff == 0)
  {
    if (C_UseParwani)
    {
      for (std::size_t k = 0; k < NHiggs; k++)
        res += boson(HiggsMassesVec[k], Temp, C_CWcbHiggs, 0);
      for (std::size_t k = 0; k < NGauge; k++)
        res += boson(GaugeMassesVec[k], Temp, C_CWcbGB, 0);
      for (std::size_t k = 0; k < NGauge; k++)
        res += 2 * boson(GaugeMassesZeroTempVec[k], Temp, C_CWcbGB, 0);
      for (std::size_t k = 0; k < NQuarks; k++)
        res += -6 * fermion(QuarkMassesVec[k], Temp, 0);
      for (std::size_t k = 0; k < NLepton; k++)
        res += -2 * fermion(LeptonMassesVec[k], Temp, 0);
    }
    else
    {
      HiggsMassesZeroTempVec = HiggsMassesSquared(v, 0);
      for (std::size_t k = 0; k < NHiggs; k++)
      {
        res += boson(HiggsMassesZeroTempVec[k], Temp, C_CWcbHiggs, 0);
      }
      for (std::size_t k = 0; k < NGauge; k++)
      {
        res += 3 * boson(GaugeMassesZeroTempVec[k], Temp, C_CWcbGB, 0);
      }
      double AddContQuark = 0;
      for (std::size_t k = 0; k < NQuarks; k++)
      {
        AddContQuark += -2 * fermion(QuarkMassesVec[k], Temp, 0);
      }
      res += NColour * AddContQuark;
      for (std::size_t k = 0; k < NLepton; k++)
      {
        res += -2 * fermion(LeptonMassesVec[k], Temp, 0);
      }

      double VDebye = 0;
      for (std::size_t k = 0; k < NHiggs; k++)
      {
        if (HiggsMassesVec[k] > 0) VDebye += std::pow(HiggsMassesVec[k], 1.5);
        if (HiggsMassesZeroTempVec[k] > 0)
          VDebye += -std::pow(HiggsMassesZeroTempVec[k], 1.5);
      }
      for (std::size_t k = 0; k < NGauge; k++)
      {
        if (GaugeMassesVec[k] > 0) VDebye += std::pow(GaugeMassesVec[k], 1.5);
        if (GaugeMassesZeroTempVec[k] > 0)
          VDebye += -std::pow(GaugeMassesZeroTempVec[k], 1.5);
      }

      VDebye *= -Temp / (12 * M_PI);
      res += VDebye;
    }
  }
  else if (diff > 0 and static_cast<size_t>(diff) <= NHiggs)
  {
    if (C_UseParwani)
    {
      for (std::size_t k = 0; k < NHiggs; k++)
      {
        res += HiggsMassesVec.at(k + NHiggs) *
               boson(HiggsMassesVec.at(k), Temp, C_CWcbHiggs, diff);
      }
      for (std::size_t k = 0; k < NGauge; k++)
      {
        res += GaugeMassesVec.at(k + NGauge) *
               boson(GaugeMassesVec.at(k), Temp, C_CWcbHiggs, diff);
      }
      for (std::size_t k = 0; k < NGauge; k++)
      {
        res += 2 * GaugeMassesZeroTempVec.at(k + NGauge) *
               boson(GaugeMassesZeroTempVec.at(k), Temp, C_CWcbHiggs, diff);
      }
      for (std::size_t k = 0; k < NQuarks; k++)
      {
        res += -6 * QuarkMassesVec.at(k + NQuarks) *
               fermion(QuarkMassesVec[k], Temp, diff);
      }
      for (std::size_t k = 0; k < NLepton; k++)
      {
        res += -2 * LeptonMassesVec.at(k + NLepton) *
               fermion(LeptonMassesVec[k], Temp, diff);
      }
    }
    else
    {
      HiggsMassesZeroTempVec = HiggsMassesSquared(v, 0, diff);
      for (std::size_t k = 0; k < NHiggs; k++)
      {
        res += HiggsMassesZeroTempVec.at(k + NHiggs) *
               boson(HiggsMassesZeroTempVec[k], Temp, C_CWcbHiggs, diff);
      }
      for (std::size_t k = 0; k < NGauge; k++)
      {
        res += 3 * GaugeMassesZeroTempVec.at(k + NGauge) *
               boson(GaugeMassesZeroTempVec[k], Temp, C_CWcbGB, diff);
      }
      double AddContQuark = 0;
      for (std::size_t k = 0; k < NQuarks; k++)
      {
        AddContQuark += -2 * QuarkMassesVec.at(k + NQuarks) *
                        fermion(QuarkMassesVec[k], Temp, diff);
      }
      for (std::size_t k = 0; k < NColour; k++)
        res += AddContQuark;
      for (std::size_t k = 0; k < NLepton; k++)
      {
        res += -2 * LeptonMassesVec.at(k + NLepton) *
               fermion(LeptonMassesVec[k], Temp, diff);
      }

      double VDebye = 0;
      for (std::size_t k = 0; k < NHiggs; k++)
      {
        if (HiggsMassesVec[k] > 0)
        {
          VDebye += 1.5 * HiggsMassesVec.at(k + NHiggs) *
                    std::pow(HiggsMassesVec.at(k), 0.5);
        }
        if (HiggsMassesZeroTempVec[k] > 0)
        {
          VDebye += -1.5 * HiggsMassesZeroTempVec.at(k + NHiggs) *
                    std::pow(HiggsMassesZeroTempVec[k], 0.5);
        }
      }
      for (std::size_t k = 0; k < NGauge; k++)
      {
        if (GaugeMassesVec[k] > 0)
        {
          VDebye += 1.5 * GaugeMassesVec.at(k + NGauge) *
                    std::pow(GaugeMassesVec[k], 0.5);
        }
        if (GaugeMassesZeroTempVec[k] > 0)
        {
          VDebye += -1.5 * GaugeMassesZeroTempVec.at(k + NGauge) *
                    std::pow(GaugeMassesZeroTempVec[k], 0.5);
        }
      }

      VDebye *= -Temp / (12 * M_PI);
      res += VDebye;
    }
  }
  else if (diff == -1)
  {
    if (C_UseParwani)
    {
      for (std::size_t k = 0; k < NHiggs; k++)
      {
        res += HiggsMassesVec.at(k + NHiggs) *
               boson(HiggsMassesVec[k], Temp, C_CWcbHiggs, 0);
        res += boson(HiggsMassesVec[k], Temp, C_CWcbHiggs, -1);
      }
      for (std::size_t k = 0; k < NGauge; k++)
      {
        res += GaugeMassesVec.at(k + NGauge) *
               boson(GaugeMassesVec[k], Temp, C_CWcbGB, 0);
        res += boson(GaugeMassesVec.at(k), Temp, C_CWcbGB, -1);
      }
      for (std::size_t k = 0; k < NGauge; k++)
      {
        res += 2 * boson(GaugeMassesZeroTempVec[k], Temp, C_CWcbGB, -1);
      }
      for (std::size_t k = 0; k < NQuarks; k++)
      {
        res += -6 * fermion(QuarkMassesVec[k], Temp, -1);
      }
      for (std::size_t k = 0; k < NLepton; k++)
      {
        res += -2 * fermion(LeptonMassesVec[k], Temp, -1);
      }
    }
    else
    {
      HiggsMassesZeroTempVec = HiggsMassesSquared(v, 0, diff);
      for (std::size_t k = 0; k < NHiggs; k++)
      {
        res += boson(HiggsMassesZeroTempVec[k], Temp, C_CWcbHiggs, -1);
      }
      for (std::size_t k = 0; k < NGauge; k++)
      {
        res += 3 * boson(GaugeMassesZeroTempVec[k], Temp, C_CWcbGB, -1);
      }
      double AddContQuark = 0;
      for (std::size_t k = 0; k < NQuarks; k++)
        AddContQuark += -2 * fermion(QuarkMassesVec[k], Temp, -1);
      for (std::size_t k = 0; k < NColour; k++)
        res += AddContQuark;
      for (std::size_t k = 0; k < NLepton; k++)
        res += -2 * fermion(LeptonMassesVec[k], Temp, -1);

      double VDebye = 0;
      for (std::size_t k = 0; k < NHiggs; k++)
      {
        if (HiggsMassesVec[k] > 0) VDebye += std::pow(HiggsMassesVec[k], 1.5);
        if (HiggsMassesZeroTempVec[k] > 0)
          VDebye += -std::pow(HiggsMassesZeroTempVec[k], 1.5);
      }
      for (std::size_t k = 0; k < NGauge; k++)
      {
        if (GaugeMassesVec[k] > 0) VDebye += std::pow(GaugeMassesVec[k], 1.5);
        if (GaugeMassesZeroTempVec[k] > 0)
          VDebye += -std::pow(GaugeMassesZeroTempVec[k], 1.5);
      }

      VDebye *= -1.0 / (12 * M_PI);
      res += VDebye;
    }
  }

  return res;
}

void Class_Potential_Origin::CalculateDebye(bool forceCalculation)
{
  if (!SetCurvatureDone) SetCurvatureArrays();

  bool Calculate = forceCalculation or not CalculateDebyeSimplified();
  if (Calculate)
  {
    for (std::size_t i = 0; i < NHiggs; i++)
    {
      for (std::size_t j = i; j < NHiggs; j++)
      {
        DebyeHiggs[i][j] = 0;
        for (std::size_t k = 0; k < NHiggs; k++)
        {
          DebyeHiggs[i][j] += 0.5 * Curvature_Higgs_L4[i][j][k][k] / 12.0;
        }
        for (std::size_t k = 0; k < NGauge; k++)
        {
          DebyeHiggs[i][j] += 3 * 0.5 * Curvature_Gauge_G2H2[k][k][i][j] / 12.0;
        }

        for (std::size_t a = 0; a < NQuarks; a++)
        {
          for (std::size_t b = 0; b < NQuarks; b++)
          {
            double tmp = 0.5 * (std::conj(Curvature_Quark_F2H1[a][b][j]) *
                                    Curvature_Quark_F2H1[a][b][i] +
                                std::conj(Curvature_Quark_F2H1[a][b][i]) *
                                    Curvature_Quark_F2H1[a][b][j])
                                   .real();
            DebyeHiggs[i][j] += 6.0 / 24.0 * tmp;
          }
        }

        for (std::size_t a = 0; a < NLepton; a++)
        {
          for (std::size_t b = 0; b < NLepton; b++)
          {
            double tmp = 0.5 * (std::conj(Curvature_Lepton_F2H1[a][b][j]) *
                                    Curvature_Lepton_F2H1[a][b][i] +
                                std::conj(Curvature_Lepton_F2H1[a][b][i]) *
                                    Curvature_Lepton_F2H1[a][b][j])
                                   .real();
            DebyeHiggs[i][j] += 2.0 / 24.0 * tmp;
          }
        }

        //	            if(i==j) DebyeHiggs[i][j] *= 0.5;
      }
    }

    for (std::size_t i = 0; i < NHiggs; i++)
    {
      for (std::size_t j = i; j < NHiggs; j++)
      {
        if (std::abs(DebyeHiggs[i][j]) <= 1e-5) DebyeHiggs[i][j] = 0;
      }
    }

    for (std::size_t i = 0; i < NHiggs; i++)
    {
      for (std::size_t j = 0; j < i; j++)
      {
        DebyeHiggs[i][j] = DebyeHiggs[j][i];
      }
    }
  }
}

void Class_Potential_Origin::CalculateDebyeGauge()
{
  for (std::size_t i = 0; i < NGauge; i++)
  {
    for (std::size_t j = 0; j < NGauge; j++)
      DebyeGauge[i][j] = 0;
  }

  bool Done = CalculateDebyeGaugeSimplified();
  if (Done) return;

  std::size_t nGaugeHiggs = 0;

  for (std::size_t i = 0; i < NHiggs; i++)
  {
    if (Curvature_Gauge_G2H2[0][0][i][i] != 0)
    {
      nGaugeHiggs++;
    }
  }
  for (std::size_t i = 0; i < NGauge; i++)
  {
    double GaugeFac = 0;
    for (std::size_t k = 0; k < NHiggs; k++)
    {
      GaugeFac += Curvature_Gauge_G2H2[i][i][k][k];
    }
    GaugeFac *= 1.0 / nGaugeHiggs;
    DebyeGauge[i][i] = 2.0 / 3.0 * (nGaugeHiggs / 8.0 + 5) * GaugeFac;
  }

  for (std::size_t i = 0; i < NGauge; i++)
  {
    for (std::size_t j = 0; j < NGauge; j++)
    {
      if (std::abs(DebyeGauge[i][j]) <= 1e-5) DebyeGauge[i][j] = 0;
    }
  }
}

void Class_Potential_Origin::initVectors()
{
  using vec2 = std::vector<std::vector<double>>;
  using vec3 = std::vector<std::vector<std::vector<double>>>;
  using vec4 = std::vector<std::vector<std::vector<std::vector<double>>>>;

  using vec1Complex = std::vector<std::complex<double>>;
  using vec2Complex = std::vector<std::vector<std::complex<double>>>;
  using vec3Complex =
      std::vector<std::vector<std::vector<std::complex<double>>>>;
  using vec4Complex =
      std::vector<std::vector<std::vector<std::vector<std::complex<double>>>>>;

  Curvature_Higgs_L1 = std::vector<double>(NHiggs, 0);
  Curvature_Higgs_L2 = vec2{NHiggs, std::vector<double>(NHiggs, 0)};
  Curvature_Higgs_L3 =
      vec3{NHiggs, vec2{NHiggs, std::vector<double>(NHiggs, 0)}};
  Curvature_Higgs_L4 =
      vec4{NHiggs, vec3{NHiggs, vec2{NHiggs, std::vector<double>(NHiggs, 0)}}};

  Curvature_Higgs_CT_L1 = std::vector<double>(NHiggs, 0);
  Curvature_Higgs_CT_L2 = vec2{NHiggs, std::vector<double>(NHiggs, 0)};
  Curvature_Higgs_CT_L3 =
      vec3{NHiggs, vec2{NHiggs, std::vector<double>(NHiggs, 0)}};
  Curvature_Higgs_CT_L4 =
      vec4{NHiggs, vec3{NHiggs, vec2{NHiggs, std::vector<double>(NHiggs, 0)}}};

  VEVSymmetric = std::vector<double>(NHiggs, 0);

  DebyeHiggs = vec2{NHiggs, std::vector<double>(NHiggs, 0)};

  LambdaHiggs_3    = vec3{NHiggs, vec2{NHiggs, std::vector<double>(NHiggs, 0)}};
  LambdaHiggs_3_CT = vec3{NHiggs, vec2{NHiggs, std::vector<double>(NHiggs, 0)}};

  Curvature_Gauge_G2H2 =
      vec4{NGauge, vec3{NGauge, vec2{NHiggs, std::vector<double>(NHiggs, 0)}}};
  DebyeGauge    = vec2{NGauge, std::vector<double>(NGauge, 0)};
  LambdaGauge_3 = vec3{NGauge, vec2{NGauge, std::vector<double>(NHiggs, 0)}};

  Curvature_Lepton_F2 = vec2Complex{NLepton, vec1Complex(NLepton, 0)};
  Curvature_Lepton_F2H1 =
      vec3Complex{NLepton, vec2Complex{NLepton, vec1Complex(NHiggs, 0)}};
  LambdaLepton_3 =
      vec3Complex{NLepton, vec2Complex{NLepton, vec1Complex(NHiggs, 0)}};
  LambdaLepton_4 = vec4Complex{
      NLepton,
      vec3Complex{NLepton, vec2Complex{NHiggs, vec1Complex(NHiggs, 0)}}};

  Curvature_Quark_F2 = vec2Complex{NQuarks, vec1Complex(NQuarks, 0)};
  Curvature_Quark_F2H1 =
      vec3Complex{NQuarks, vec2Complex{NQuarks, vec1Complex(NHiggs, 0)}};
  LambdaQuark_3 =
      vec3Complex{NQuarks, vec2Complex{NQuarks, vec1Complex(NHiggs, 0)}};
  LambdaQuark_4 = vec4Complex{
      NQuarks,
      vec3Complex{NQuarks, vec2Complex{NHiggs, vec1Complex(NHiggs, 0)}}};

  HiggsVev = std::vector<double>(NHiggs, 0);

  HiggsRotationMatrixEnsuredConvention =
      std::vector<std::vector<double>>{NHiggs, std::vector<double>(NHiggs, 0)};
}

void Class_Potential_Origin::sym2Dim(
    std::vector<std::vector<double>> &Tensor2Dim,
    std::size_t Nk1,
    std::size_t Nk2)
{
  for (std::size_t k1 = 0; k1 < Nk1; k1++)
  {
    for (std::size_t k2 = k1; k2 < Nk2; k2++)
    {
      Tensor2Dim[k2][k1] = Tensor2Dim[k1][k2];
    }
  }
}

void Class_Potential_Origin::sym3Dim(
    std::vector<std::vector<std::vector<double>>> &Tensor3Dim,
    std::size_t Nk1,
    std::size_t Nk2,
    std::size_t Nk3)
{
  for (std::size_t k1 = 0; k1 < Nk1; k1++)
  {
    for (std::size_t k2 = k1; k2 < Nk2; k2++)
    {
      for (std::size_t k3 = k2; k3 < Nk3; k3++)
      {
        Tensor3Dim[k1][k3][k2] = Tensor3Dim[k1][k2][k3];
        Tensor3Dim[k2][k1][k3] = Tensor3Dim[k1][k2][k3];
        Tensor3Dim[k2][k3][k1] = Tensor3Dim[k1][k2][k3];
        Tensor3Dim[k3][k1][k2] = Tensor3Dim[k1][k2][k3];
        Tensor3Dim[k3][k2][k1] = Tensor3Dim[k1][k2][k3];
      }
    }
  }
}

void Class_Potential_Origin::sym4Dim(
    std::vector<std::vector<std::vector<std::vector<double>>>> &Tensor4Dim,
    std::size_t Nk1,
    std::size_t Nk2,
    std::size_t Nk3,
    std::size_t Nk4)
{
  for (std::size_t k1 = 0; k1 < Nk1; k1++)
  {
    for (std::size_t k2 = k1; k2 < Nk2; k2++)
    {
      for (std::size_t k3 = k2; k3 < Nk3; k3++)
      {
        for (std::size_t k4 = k3; k4 < Nk4; k4++)
        {
          Tensor4Dim[k1][k2][k4][k3] = Tensor4Dim[k1][k2][k3][k4];
          Tensor4Dim[k1][k3][k2][k4] = Tensor4Dim[k1][k2][k3][k4];
          Tensor4Dim[k1][k3][k4][k2] = Tensor4Dim[k1][k2][k3][k4];
          Tensor4Dim[k1][k4][k2][k3] = Tensor4Dim[k1][k2][k3][k4];
          Tensor4Dim[k1][k4][k3][k2] = Tensor4Dim[k1][k2][k3][k4];
          Tensor4Dim[k2][k1][k3][k4] = Tensor4Dim[k1][k2][k3][k4];
          Tensor4Dim[k2][k1][k4][k3] = Tensor4Dim[k1][k2][k3][k4];
          Tensor4Dim[k2][k3][k1][k4] = Tensor4Dim[k1][k2][k3][k4];
          Tensor4Dim[k2][k3][k4][k1] = Tensor4Dim[k1][k2][k3][k4];
          Tensor4Dim[k2][k4][k1][k3] = Tensor4Dim[k1][k2][k3][k4];
          Tensor4Dim[k2][k4][k3][k1] = Tensor4Dim[k1][k2][k3][k4];
          Tensor4Dim[k3][k1][k2][k4] = Tensor4Dim[k1][k2][k3][k4];
          Tensor4Dim[k3][k1][k4][k2] = Tensor4Dim[k1][k2][k3][k4];
          Tensor4Dim[k3][k2][k1][k4] = Tensor4Dim[k1][k2][k3][k4];
          Tensor4Dim[k3][k2][k4][k1] = Tensor4Dim[k1][k2][k3][k4];
          Tensor4Dim[k3][k4][k1][k2] = Tensor4Dim[k1][k2][k3][k4];
          Tensor4Dim[k3][k4][k2][k1] = Tensor4Dim[k1][k2][k3][k4];
          Tensor4Dim[k4][k1][k2][k3] = Tensor4Dim[k1][k2][k3][k4];
          Tensor4Dim[k4][k1][k3][k2] = Tensor4Dim[k1][k2][k3][k4];
          Tensor4Dim[k4][k2][k1][k3] = Tensor4Dim[k1][k2][k3][k4];
          Tensor4Dim[k4][k2][k3][k1] = Tensor4Dim[k1][k2][k3][k4];
          Tensor4Dim[k4][k3][k1][k2] = Tensor4Dim[k1][k2][k3][k4];
          Tensor4Dim[k4][k3][k2][k1] = Tensor4Dim[k1][k2][k3][k4];
        }
      }
    }
  }
}

void Class_Potential_Origin::resetbools()
{
  SetCurvatureDone          = false;
  CalcCouplingsDone         = false;
  CalculatedTripleCopulings = false;
  parStored.clear();
  parCTStored.clear();
}

bool Class_Potential_Origin::CheckNLOVEV(const std::vector<double> &v) const
{
  // std::vector<double> vPotential;
  double MaxDiff           = 0;
  double AllowedDifference = 1;
  for (std::size_t i = 0; i < nVEV; i++)
  {
    double tmp = std::abs(std::abs(v[i]) - std::abs(vevTreeMin[i]));
    if (tmp > MaxDiff) MaxDiff = tmp;
  }

  return (MaxDiff < AllowedDifference);
}

double Class_Potential_Origin::EWSBVEV(const std::vector<double> &v) const
{
  double res = 0;
  for (std::size_t i = 0; i < NHiggs; i++)
  {
    double checkgauge = 0;
    for (std::size_t j = 0; j < NGauge; j++)
    {
      checkgauge += std::abs(Curvature_Gauge_G2H2[j][j][i][i]);
    }
    if (checkgauge != 0) res += std::pow(v.at(i), 2);
  }
  res = std::sqrt(res);

  if (res <= 0.5)
  {
    return 0;
  }
  return res;
}

void Class_Potential_Origin::SetEWVEVZero(std::vector<double> &sol) const
{
  int count = 0;
  for (std::size_t i = 0; i < NHiggs; i++)
  {
    double checkgauge = 0;
    for (std::size_t j = 0; j < NGauge; j++)
    {
      checkgauge += std::abs(Curvature_Gauge_G2H2[j][j][i][i]);
    }
    if (checkgauge > 1e-10 and i == VevOrder[count]) // true for doublet vevs
    {
      sol.at(count) = 0;
      count += 1;
    }
  }
}

void Class_Potential_Origin::setUseIndexCol(std::string legend)
{
  UseIndexCol = legend.rfind(sep, 0) == 0;
}

bool Class_Potential_Origin::getUseIndexCol()
{
  return UseIndexCol;
}

void Class_Potential_Origin::FindSignSymmetries()
{
  SignSymmetries.clear();
  std::vector<double> testvev, testvevPotential;
  for (std::size_t i = 0; i < nVEV; i++)
    testvev.push_back(i + 1);
  testvevPotential      = MinimizeOrderVEV(testvev);
  double referenceValue = VEff(testvevPotential);

  std::vector<double> vevdummy, vevdummyPotential;
  double VEffDummy;

  // Fill a dummy vector with a certain amout of -1 and look at all possible
  // permutations of it
  for (std::size_t countNegative = 1; countNegative <= nVEV; countNegative++)
  {
    std::vector<double> tmpSymmetry;
    for (std::size_t i = 0; i < countNegative; i++)
      tmpSymmetry.push_back(-1);
    for (std::size_t i = countNegative; i < nVEV; i++)
      tmpSymmetry.push_back(1);

    do
    {
      vevdummy.clear();
      for (std::size_t i = 0; i < nVEV; i++)
        vevdummy.push_back(tmpSymmetry.at(i) * testvev.at(i));
      vevdummyPotential = MinimizeOrderVEV(vevdummy);
      VEffDummy         = VEff(vevdummyPotential);
      if (std::abs(VEffDummy - referenceValue) <=
          1e-3 * std::abs(referenceValue))
        SignSymmetries.push_back(tmpSymmetry);
    } while (std::next_permutation(tmpSymmetry.begin(), tmpSymmetry.end()));
  }
}

void Class_Potential_Origin::SetUseTreeLevel(bool val)
{
  UseTreeLevel = val;
}

std::pair<std::vector<double>, std::vector<double>>
Class_Potential_Origin::initModel(std::string linestr)
{
  std::vector<double> par(nPar), parCT(nParCT);
  resetbools();
  ReadAndSet(linestr, par);
  parCT = initModel(par);

  parStored   = par;
  parCTStored = parCT;

  std::pair<std::vector<double>, std::vector<double>> res;
  res.first  = par;
  res.second = parCT;

  return res;
}

std::vector<double>
Class_Potential_Origin::initModel(const std::vector<double> &par,
                                  const bool &adjust_rot_matrix)
{
  std::vector<double> parCT(nParCT);
  resetbools();
  set_gen(par);
  CalculatePhysicalCouplings();
  parCT = calc_CT();
  set_CT_Pot_Par(parCT);
  CalculateDebye();
  CalculateDebyeGauge();

<<<<<<< HEAD
  AdjustRotationMatrix();
=======
  if (adjust_rot_matrix)
  {
    AdjustRotationMatrix();
  }
>>>>>>> cc0d65d7

  parStored   = par;
  parCTStored = parCT;

  return parCT;
}

std::vector<double> Class_Potential_Origin::resetScale(const double &newScale)
{
  scale      = newScale;
  auto parCT = calc_CT();
  set_CT_Pot_Par(parCT);

  parCTStored = parCT;

  return parCT;
}

Eigen::MatrixXcd
Class_Potential_Origin::QuarkMassMatrix(const std::vector<double> &v) const
{
  MatrixXcd MIJ(NQuarks, NQuarks);
  if (v.size() != nVEV and v.size() != NHiggs)
  {
    std::string ErrorString =
        std::string("You have called ") + std::string(__func__) +
        std::string(
            " with an invalid vev configuration. Your vev is of dimension ") +
        std::to_string(v.size()) + std::string(" and it should be ") +
        std::to_string(NHiggs) + std::string(".");
    throw std::runtime_error(ErrorString);
  }
  if (v.size() == nVEV and nVEV != NHiggs)
  {
    std::stringstream ss;
    ss << __func__
       << " is being called with a wrong sized vev configuration. It "
          "has the dimension of "
       << nVEV << " while it should have " << NHiggs
       << ". For now this is transformed but please fix this to reduce "
          "the runtime."
       << std::endl;
    Logger::Write(LoggingLevel::Default, ss.str());
    std::vector<double> Transformedv;
    Transformedv = MinimizeOrderVEV(v);
    MIJ          = QuarkMassMatrix(Transformedv);
    return MIJ;
  }
  if (!SetCurvatureDone)
  {
    std::string retmes = __func__;
    retmes += " is called before SetCurvatureArrays() is called. \n";
    throw std::runtime_error(retmes);
  }

  MIJ = MatrixXcd::Zero(NQuarks, NQuarks);

  for (std::size_t i = 0; i < NQuarks; i++)
  {
    for (std::size_t j = 0; j < NQuarks; j++)
    {
      MIJ(i, j) = Curvature_Quark_F2[i][j];
      for (std::size_t k = 0; k < NHiggs; k++)
      {
        MIJ(i, j) += Curvature_Quark_F2H1[i][j][k] * v[k];
      }
    }
  }

  return MIJ;
}

std::vector<std::complex<double>>
Class_Potential_Origin::QuarkMasses(const std::vector<double> &v) const
{
  std::vector<std::complex<double>> res;
  double ZeroMass = std::pow(10, -10);

  auto MIJ = QuarkMassMatrix(v);

  ComplexEigenSolver<MatrixXcd> es(MIJ, false);

  for (std::size_t i = 0; i < NQuarks; i++)
  {
    auto tmp = es.eigenvalues()[i];
    if (std::abs(tmp) < ZeroMass)
      res.push_back(0);
    else
      res.push_back(tmp);
  }

  return res;
}

MatrixXcd
Class_Potential_Origin::LeptonMassMatrix(const std::vector<double> &v) const
{
  MatrixXcd res = MatrixXcd::Zero(NLepton, NLepton);
  if (v.size() != nVEV and v.size() != NHiggs)
  {
    std::string ErrorString =
        std::string("You have called ") + std::string(__func__) +
        std::string(
            " with an invalid vev configuration. Your vev is of dimension ") +
        std::to_string(v.size()) + std::string(" and it should be ") +
        std::to_string(NHiggs) + std::string(".");
    throw std::runtime_error(ErrorString);
  }
  if (v.size() == nVEV and nVEV != NHiggs)
  {
    std::stringstream ss;
    ss << __func__
       << " is being called with a wrong sized vev configuration. It "
          "has the dimension of "
       << nVEV << " while it should have " << NHiggs
       << ". For now this is transformed but please fix this to reduce "
          "the runtime."
       << std::endl;
    Logger::Write(LoggingLevel::Default, ss.str());
    std::vector<double> Transformedv;
    Transformedv = MinimizeOrderVEV(v);
    res          = LeptonMassMatrix(Transformedv);
    return res;
  }
  if (!SetCurvatureDone)
  {
    std::string retmes = __func__;
    retmes += " is called before SetCurvatureArrays();\n";
    throw std::runtime_error(retmes);
  }

  for (std::size_t i = 0; i < NLepton; i++)
  {
    for (std::size_t j = 0; j < NLepton; j++)
    {
      res(i, j) = Curvature_Lepton_F2[i][j];
      for (std::size_t k = 0; k < NHiggs; k++)
      {
        res(i, j) += Curvature_Lepton_F2H1[i][j][k] * v[k];
      }
    }
  }

  return res;
}

std::vector<std::complex<double>>
Class_Potential_Origin::LeptonMasses(const std::vector<double> &v) const
{
  std::vector<std::complex<double>> res;

  MatrixXcd MIJ = LeptonMassMatrix(v);

  ComplexEigenSolver<MatrixXcd> es(MIJ, false);
  double ZeroMass = 1e-10;
  for (std::size_t i = 0; i < NLepton; i++)
  {
    auto tmp = es.eigenvalues()[i];
    if (std::abs(tmp) < ZeroMass)
      res.push_back(0);
    else
      res.push_back(tmp);
  }
  return res;
}

double Class_Potential_Origin::CalculateRatioAlpha(
    const std::vector<double> &vev_symmetric,
    const std::vector<double> &vev_broken,
    const double &Temp) const
{
  (void)vev_symmetric;
  (void)vev_broken;
  (void)Temp;
  //  double res                          = 0;
  //  double PotentialSymmetricPhaseValue = VEff(vev_symmetric, Temp, 0);
  //  double PotentialSymmetricPhaseDeriv = VEff(vev_symmetric, Temp, -1);
  //  double PotentialBrokenPhaseValue    = VEff(vev_broken, Temp, 0);
  //  double PotentialBrokenPhaseDeriv    = VEff(vev_broken, Temp, -1);
  //  res = -(PotentialBrokenPhaseValue - PotentialSymmetricPhaseValue) +
  //        Temp * (PotentialBrokenPhaseDeriv - PotentialSymmetricPhaseDeriv);
  // TODO:: Unfinished!
  throw std::runtime_error("The CalculateRatioAlpha function is not finished "
                           "and you should not be using it!");
}

std::vector<double> Class_Potential_Origin::MinimizeOrderVEV(
    const std::vector<double> &vevMinimizer) const
{
  std::vector<double> vevFunction;

  std::size_t count = 0;
  for (std::size_t i = 0; i < NHiggs; ++i)
  {
    if (i == VevOrder[count])
    {
      vevFunction.push_back(vevMinimizer.at(count));
      count++;
    }
    else
      vevFunction.push_back(0);
  }
  return vevFunction;
}

Eigen::VectorXd
Class_Potential_Origin::NablaVCT(const std::vector<double> &v) const
{
  VectorXd result(NHiggs);
  for (std::size_t i{0}; i < NHiggs; ++i)
  {
    result(i) = Curvature_Higgs_CT_L1[i];
    for (std::size_t j{0}; j < NHiggs; ++j)
    {
      result(i) += Curvature_Higgs_CT_L2[i][j] * v.at(j);
      for (std::size_t k = 0; k < NHiggs; k++)
      {
        result(i) += 0.5 * Curvature_Higgs_CT_L3[i][j][k] * v.at(j) * v.at(k);
        for (std::size_t l = 0; l < NHiggs; l++)
        {
          result(i) += 1.0 / 6.0 * Curvature_Higgs_CT_L4[i][j][k][l] * v.at(j) *
                       v.at(k) * v.at(l);
        }
      }
    }
  }
  return result;
}

Eigen::MatrixXd
Class_Potential_Origin::HessianCT(const std::vector<double> &v) const
{
  Eigen::MatrixXd result(NHiggs, NHiggs);
  for (std::size_t i = 0; i < NHiggs; i++)
  {
    for (std::size_t j = 0; j < NHiggs; j++)
    {
      result(i, j) = Curvature_Higgs_CT_L2[i][j];
      for (std::size_t k = 0; k < NHiggs; k++)
      {
        result(i, j) += Curvature_Higgs_CT_L3[i][j][k] * v.at(k);
        for (std::size_t l = 0; l < NHiggs; l++)
        {
          result(i, j) +=
              0.5 * Curvature_Higgs_CT_L4[i][j][k][l] * v.at(k) * v.at(l);
        }
      }
    }
  }
  return result;
}

std::vector<double> Class_Potential_Origin::GetCTIdentities() const
{
  return std::vector<double>();
}

} // namespace BSMPT<|MERGE_RESOLUTION|>--- conflicted
+++ resolved
@@ -975,16 +975,10 @@
 
   double precision = 1e-10;
 
-<<<<<<< HEAD
-  bool AbsDetIsOne   = almost_the_same(std::abs(mat.determinant()), 1.,
-                                       precision);
-  bool InvEqTrans = true;
-=======
   if (!almost_the_same(std::abs(mat.determinant()), 1., precision))
   {
     return false;
   }
->>>>>>> cc0d65d7
 
   auto inv    = mat.inverse();
   auto transp = mat.transpose();
@@ -995,26 +989,12 @@
     {
       if (!almost_the_same(inv(i, j), transp(i, j), precision))
       {
-<<<<<<< HEAD
-        InvEqTrans = false;
-        break;
-      }
-    }
-  }
-
-  if (AbsDetIsOne and InvEqTrans)
-  {
-    return true;
-  }
-  return false;
-=======
         return false;
       }
     }
   }
 
   return true;
->>>>>>> cc0d65d7
 }
 
 void Class_Potential_Origin::CalculatePhysicalCouplings()
@@ -3674,14 +3654,10 @@
   CalculateDebye();
   CalculateDebyeGauge();
 
-<<<<<<< HEAD
-  AdjustRotationMatrix();
-=======
   if (adjust_rot_matrix)
   {
     AdjustRotationMatrix();
   }
->>>>>>> cc0d65d7
 
   parStored   = par;
   parCTStored = parCT;

--- conflicted
+++ resolved
@@ -477,10 +477,7 @@
      << "m_{H_SM} = " << std::sqrt(HiggsMasses[pos_h_SM]) << " GeV \n"
      << "m_{H_l} = " << std::sqrt(HiggsMasses[pos_h_l]) << " GeV \n"
      << "m_{H_h} = " << std::sqrt(HiggsMasses[pos_h_H]) << " GeV \n";
-<<<<<<< HEAD
-=======
-
->>>>>>> 05e98e31
+
   ss << "The neutral mixing Matrix is given by :\n";
   bool IsNegative = NeutralMatrix(0, 1) < 0;
   ss << "H_{SM} = " << NeutralMatrix(0, 0) << " h ";
@@ -740,13 +737,6 @@
     }
   }
 
-<<<<<<< HEAD
-  // CxSM interaction basis
-  // 0   1   2   3      4      5
-  // Gp, Gm, G0, zeta1, zeta2, zeta3
-  int pos_i_G1 = 0, pos_i_G2 = 1, pos_i_G0 = 2;
-  int pos_zeta1 = 3, pos_zeta2 = 4, pos_zeta3 = 5;
-=======
   std::vector<double> HiggsMasses = HiggsMassesSquared(vevTree, 0);
   if (HiggsMasses.front() <= -ZeroThreshold)
   {
@@ -769,64 +759,9 @@
   // pos_G0, pos_Gp, etc.
   std::optional<std::size_t> tpos_Gp, tpos_Gm, tpos_G0, tpos_h1, tpos_h2,
                              tpos_h3;
->>>>>>> 05e98e31
-
-  // Indices of mass eigenstates for rotation from interaction to mass basis
-  // Only neutral/physical part necessary, as Goldstones are already diagonal
-  pos_Gp = -1, pos_Gm = -1, pos_G0 = -1,
-  pos_h1 = -1, pos_h2 = -1, pos_h3 = -1;
-
-  // First finding the correct rows for the Goldstone bosons
-  for (std::size_t i = 0; i < 3; i++)
-  {
-<<<<<<< HEAD
-    if (std::abs(HiggsRot(i, pos_i_G1))
-        + std::abs(HiggsRot(i, pos_i_G2)) > ZeroThreshold)
-    {
-      if (pos_Gp == -1)
-      {
-        pos_Gp = i;
-      }
-      else
-      {
-        pos_Gm = i;
-      }
-    }
-    else if (std::abs(HiggsRot(i, pos_i_G0)) > ZeroThreshold)
-    {
-      pos_G0 = i;
-    }
-    else
-    {
-      throw std::runtime_error("Error. Non-Goldstone in Goldstone submatrix."
-                               " Particle with negative mass? Check your "
-                               "parameter point.");
-    }
-  }
-
-
-  // Starting from 3 to NHiggs, i.e. fixing the physical Higgs bosons
-  for (std::size_t i = 3; i < NHiggs; i++)
-    // mass base index i corresponds to mass vector sorted in ascending mass
-  {
-    // Neutral submatrix
-    if (std::abs(HiggsRot(i, pos_zeta1)) + std::abs(HiggsRot(i, pos_zeta2))
-        + std::abs(HiggsRot(i, pos_zeta3)) > ZeroThreshold)
-      // use that mh1 < mh2 < mh3
-    {
-      if (pos_h1 == -1) {
-        pos_h1 = i;
-      } else if (pos_h2 == -1) {
-        pos_h2 = i;
-      } else {
-        pos_h3 = i;
-      }
-    }
-  }
-
-  // check if all position indices are set
-  if (pos_h1 == -1 or pos_h2 == -1 or pos_h3 == -1)
-=======
+
+  for (std::size_t i = 0; i < NHiggs; i++)
+  {
     bool hasZeroMass = std::abs(HiggsMasses[i]) < ZeroThreshold;
     if (std::abs(HiggsRot(i, pos_i_Gp)) > ZeroThreshold)
     {
@@ -900,13 +835,10 @@
            and tpos_h1.has_value() and tpos_h2.has_value()
            and tpos_h3.has_value())
      )
->>>>>>> 05e98e31
   {
     throw std::runtime_error("Error. Not all position indices are set.");
   }
 
-<<<<<<< HEAD
-=======
   pos_G0 = tpos_G0.value();
   pos_Gp = tpos_Gp.value();
   pos_Gm = tpos_Gm.value();
@@ -914,164 +846,12 @@
   pos_h2 = tpos_h2.value();
   pos_h3 = tpos_h3.value();
 
->>>>>>> 05e98e31
   // check if all other elements of rotation matrix are zero
   bool zero_element = false;
   for (std::size_t i = 0; i < NHiggs; i++)
   {
     for (std::size_t j = 0; j < NHiggs; j++)
     {
-<<<<<<< HEAD
-      int ii = int(i);
-      int jj = int(j);
-      if (not((jj == pos_Gp    and ii == pos_Gp) or
-              (jj == pos_Gm    and ii == pos_Gm) or
-              (jj == pos_G0    and ii == pos_G0) or
-              (jj == pos_zeta1 and (ii == pos_h1 or ii == pos_h2 or ii == pos_h3)) or
-              (jj == pos_zeta2 and (ii == pos_h1 or ii == pos_h2 or ii == pos_h3)) or
-              (jj == pos_zeta3 and (ii == pos_h1 or ii == pos_h2 or ii == pos_h3))))
-      {
-        zero_element = true;
-      }
-
-      if (zero_element and std::abs(HiggsRot(i, j)) > ZeroThreshold)
-      {
-        throw std::runtime_error("Error. Invalid rotation matrix detected.");
-      }
-      zero_element = false;
-    }
-  }
-
-  // Determine the additional indices for the SM-like
-  // and lighter/heavier Higgses
-  pos_h_SM = -1, pos_h_l = -1, pos_h_H = -1;
-
-  std::vector<double> HiggsMasses;
-  HiggsMasses = HiggsMassesSquared(vevTree, 0);
-
-  std::cout << "HiggsMasses=" << std::endl;
-  std::cout << HiggsMasses << std::endl;
-
-  // Due to the masses being ordered, we will always have
-  //  HiggsMasses[pos_h1] <= HiggsMasses[pos_h2] <= HiggsMasses[pos_h3]
-  double diff1 = std::abs(std::sqrt(HiggsMasses[pos_h1])
-                          - SMConstants.C_MassSMHiggs);
-  double diff2 = std::abs(std::sqrt(HiggsMasses[pos_h2])
-                          - SMConstants.C_MassSMHiggs);
-  double diff3 = std::abs(std::sqrt(HiggsMasses[pos_h3])
-                          - SMConstants.C_MassSMHiggs);
-  if (diff1 < diff2 and diff1 < diff3)
-  {
-    pos_h_SM = pos_h1;
-    pos_h_l = pos_h2;
-    pos_h_H = pos_h3;
-  }
-  else if (diff2 < diff1 and diff2 < diff3)
-  {
-    pos_h_l = pos_h1;
-    pos_h_SM = pos_h2;
-    pos_h_H = pos_h3;
-  }
-  else
-  {
-    pos_h_l = pos_h1;
-    pos_h_H = pos_h2;
-    pos_h_SM = pos_h3;
-  }
-
-  MatrixXd HiggsRotFixed(NHiggs, NHiggs);
-  for (std::size_t i = 0; i < NHiggs; i++)
-  {
-    HiggsRotFixed.row(i) = HiggsRot.row(i);
-  }
-
-  // Goldstone elements (all diagonal)
-  if (HiggsRotFixed(pos_Gp, pos_Gp) < 0) // Gp Gp (+1)
-  {
-    HiggsRotFixed.row(pos_Gp) *= -1;
-  }
-  if (HiggsRotFixed(pos_Gm, pos_Gm) < 0) // Gm Gm (+1)
-  {
-    HiggsRotFixed.row(pos_Gm) *= -1;
-  }
-  if (HiggsRotFixed(pos_G0, pos_G0) < 0) // G0 G0 (+1)
-  {
-    HiggsRotFixed.row(pos_G0) *= -1;
-  }
-
-  // Check neutral submatrix
-  // Use the "ScannerS" criteria from arXiv:2007.02985 Eq. (6)
-  // (since ScannerS uses the same parametrisation of the angles as BSMPT):
-  // * (1) if R[1][1] < 0: h1 -> -h1 (i.e. multiply the h1 row with -1)
-  // * (2) if R[3][3] < 0: h3 -> -h3 (i.e. multiply the h3 row with -1)
-  // * (3) if det R < 0: h2 -> -h2 (i.e. multiply the h2 row with -1)
-
-  // check neutral, CP-even submatrix
-  if (HiggsRotFixed(pos_h1, pos_zeta1) < 0)
-    // h1 zeta1 (condition (1) above, R11 < 0)
-  {
-    // if negative, flip sign of h1
-    HiggsRotFixed.row(pos_h1) *= -1;
-  }
-
-  if (HiggsRotFixed(pos_h3, pos_zeta3) < 0)
-    // h3 zeta3 (condition (2) above, R33 < 0)
-  {
-    // if negative, flip sign of h3
-    HiggsRotFixed.row(pos_h3) *= -1;
-  }
-
-  // Calculate the determinant AFTER flipping the signs for rows 1 and 3 above
-  MatrixXd HiggsRotFixedNeutral(3, 3);
-  HiggsRotFixedNeutral(0, 0) = HiggsRotFixed(pos_h1, pos_zeta1);
-  HiggsRotFixedNeutral(0, 1) = HiggsRotFixed(pos_h1, pos_zeta2);
-  HiggsRotFixedNeutral(0, 2) = HiggsRotFixed(pos_h1, pos_zeta3);
-
-  HiggsRotFixedNeutral(1, 0) = HiggsRotFixed(pos_h2, pos_zeta1);
-  HiggsRotFixedNeutral(1, 1) = HiggsRotFixed(pos_h2, pos_zeta2);
-  HiggsRotFixedNeutral(1, 2) = HiggsRotFixed(pos_h2, pos_zeta3);
-
-  HiggsRotFixedNeutral(2, 0) = HiggsRotFixed(pos_h3, pos_zeta1);
-  HiggsRotFixedNeutral(2, 1) = HiggsRotFixed(pos_h3, pos_zeta2);
-  HiggsRotFixedNeutral(2, 2) = HiggsRotFixed(pos_h3, pos_zeta3);
-
-  if (HiggsRotFixedNeutral.determinant() < 0)
-    // condition (3) above, det(R) < 0
-  {
-    // if negative, flip sign of h2
-    HiggsRotFixed.row(pos_h2) *= -1;
-  }
-
-  for (std::size_t i = 0; i < NHiggs; i++)
-  {
-    for (std::size_t j = 0; j < NHiggs; j++)
-    {
-      HiggsRotationMatrixEnsuredConvention[i][j] = HiggsRotFixed(i, j);
-    }
-  }
-
-  return;
-}
-
-void Class_CxSM::TripleHiggsCouplings()
-{
-  if (!SetCurvatureDone) SetCurvatureArrays();
-  if (!CalcCouplingsDone) CalculatePhysicalCouplings();
-
-  if (CalculatedTripleCopulings) return;
-  CalculatedTripleCopulings = true;
-
-  MatrixXd HiggsRot(NHiggs, NHiggs);
-  for (std::size_t i = 0; i < NHiggs; i++)
-  {
-    for (std::size_t j = 0; j < NHiggs; j++)
-    {
-      HiggsRot(i, j) = HiggsRotationMatrixEnsuredConvention[i][j];
-    }
-  }
-
-  std::vector<double> HiggsOrder(NHiggs);
-=======
       if (not((j == pos_i_Gp and i == pos_Gp) or
               (j == pos_i_Gm and i == pos_Gm) or
               (j == pos_i_G0 and i == pos_G0) or
@@ -1214,7 +994,6 @@
   }
 
   std::vector<std::size_t> HiggsOrder(NHiggs);
->>>>>>> 05e98e31
   // mass order: Gp, Gm, G0, h1, h2, h3
   HiggsOrder[0] = pos_Gp;
   HiggsOrder[1] = pos_Gm;

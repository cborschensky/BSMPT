import Setup
import subprocess
import sys


def get_preset():
    preset = "conan-"
    os = sys.platform
    if os == "win32":
        preset += "windows"
    elif os == "linux":
        preset += "linux"
    elif os == "darwin":
        preset += "macos"

    preset += "-"
    preset += Setup.get_arch()

    preset += "-release"

    return preset


def build(preset):
    cmd=f"cmake --preset {preset} --fresh".split()
    subprocess.check_call(cmd)

    cmd = f"cmake --build --preset {preset}".split()
    subprocess.check_call(cmd)


def main():
    opts = Setup.parse_arguments()
<<<<<<< HEAD
    Setup.setup_cmaes()
    Setup.setup_profiles()
=======
    Setup.prepare()
>>>>>>> 31c6ec5a
    Setup.conan_install_all(Setup.BuildMode.release,
                            opts.options if opts.options is not None else [],
                            build_missing=True,
                            custom_profile=opts.profile
                            )
    build(get_preset())


if __name__ == "__main__":
    main()<|MERGE_RESOLUTION|>--- conflicted
+++ resolved
@@ -31,12 +31,7 @@
 
 def main():
     opts = Setup.parse_arguments()
-<<<<<<< HEAD
-    Setup.setup_cmaes()
-    Setup.setup_profiles()
-=======
     Setup.prepare()
->>>>>>> 31c6ec5a
     Setup.conan_install_all(Setup.BuildMode.release,
                             opts.options if opts.options is not None else [],
                             build_missing=True,

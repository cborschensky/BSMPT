/*
 * ClassPotentialCPintheDark.h
 */
// Copyright (C) 2018  Philipp Basler and Margarete Mühlleitner
// SPDX-FileCopyrightText: 2021 Philipp Basler, Margarete Mühlleitner, Jonas
// Müller and Lisa Biermann
//
// SPDX-License-Identifier: GPL-3.0-or-later

/**
 * @file
 */

#pragma once

#include <BSMPT/models/ClassPotentialOrigin.h>
namespace BSMPT
{
namespace Models
{

/**
 * @brief The Class_Potential_CPintheDark class
 * Implementation of the model CP in the Dark as given in the manual.
 *
 *
 * \f$-\mathcal{L}_S =
 * m_{11}^2|\Phi_1|^2+m_{22}^2|\Phi_2|^2+\frac{m_S^2}{2}\Phi_S^2+(A
 * \Phi_1^\dagger\Phi_2\Phi_S+ h.c.)
 * +\frac{\lambda_1}{2}|\Phi_1|^4+\frac{\lambda_2}{2}|\Phi_2|^4+\lambda_3|\Phi_1|^2|\Phi_2|^2+\lambda_4|\Phi_1^\dagger\Phi_2|^2+\frac{\lambda_5}{2}[(\Phi_1^\dagger\Phi_2)^2+(\Phi_2^\dagger\Phi_1)^2]+\frac{\lambda_6}{8}\Phi_S^4+\frac{\lambda_7}{2}|\Phi_1|^2\Phi_S^2+\frac{\lambda_8}{2}|\Phi_2|^2\Phi_S^2
 * \f$
 * * \f$-\mathcal{L}_{Y,\text{lepton}} =
 * y_\tau\overline{L}_{\tau}\Phi_1\tau_R+y_\mu\overline{L}_{\mu}\Phi_1\mu_R+y_e\overline{L}_{e}\Phi_1
 * e_R\\ \f$ with \f$\overline{L}_\tau =
 * \overline{\begin{pmatrix}\tau_L\\\nu_{\tau_L}\end{pmatrix}}
 * =\begin{pmatrix}\nu_{\tau_L}&\tau_L\end{pmatrix}\f$ for the third lepton
 * generation (first and second work the same way)
 * * \f$ \mathcal{L}_{Y,\text{quark}} =
 * \overline{D}_R\text{diag}(y_d,y_s,y_b)V^\dagger \Phi_1^{+*}
 * U_L+\overline{D}_R\text{diag}(y_d,y_s,y_b)D_L\Phi_1^{0*}-\overline{U}_R\text{diag}(y_u,y_c,y_t)\Phi_1^{+}V
 * D_L+\overline{U}_R\text{diag}(y_u,y_c,y_t)\Phi_1^0 U_L\\ \f$ with \f$ U =
 * \begin{pmatrix}u\\c\\t\end{pmatrix} \f$, \f$ D =
 * \begin{pmatrix}d\\s\\b\end{pmatrix} \f$ and the Yukawa couplings \f$ y_q =
 * \frac{\sqrt{2} m_q}{v_1} \f$. \f$ V\f$ denotes the Cabibbo-Kobayashi-Maskawa
 * matrix. The VEV \f$ v_1 \f$ is defined down below.
 * * \f$\mathcal{L}_G =
 * (D^\mu\Phi_1)^\dagger(D_\mu\Phi_1)+(D^\mu\Phi_2)^\dagger(D_\mu\Phi_2)\\ \f$
 * with \f$
 * D_\mu=-i\frac{C_g}{2}\vec{\sigma}\vec{W}_\mu-i\frac{C_{gs}}{2}\sigma_0 B_\mu
 * \f$
 *
 * and
 *
 * * \f$ \Phi_1 = \begin{pmatrix} \Phi_1^+ \\  \Phi_1^0 \end{pmatrix} =
 * \frac{1}{\sqrt{2}} \begin{pmatrix} \rho_1+i\eta_1\\  \zeta_1+\omega_1+i\Psi_1
 * \end{pmatrix}\,, \f$
 * * \f$ \Phi_2 = \begin{pmatrix} \Phi_2^+ \\  \Phi_2^0 \end{pmatrix} =
 * \frac{1}{\sqrt{2}} \begin{pmatrix} \rho_2 + \omega_\text{CB} + i \eta_2
 * \\ \zeta_2 + \omega_2 + i (\Psi_2 + \omega_\text{CP}) \end{pmatrix}\,, \f$
 * * \f$ \Phi_S = \zeta_S+\omega_S \f$
 *
 *
 * using the configurations
 *
 * * \f$\text{higgsbase} =
 * \{\rho_1,\eta_1,\rho_2,\eta_2,\zeta_1,\Psi_1,\zeta_2,\Psi_2,\zeta_S\} \,, \f$
 * * \f$\text{higgsvevFiniteTemp} =
 * \{0,0,\omega_\text{CB},0,\omega_1,0,\omega_2,\omega_\text{CP},\omega_S\} \,,
 * \f$
 * * \f$\text{higgsvevZeroTemp} = \{0,0,0,0,v_1,0,0,0,0\} \f$
 *
 * and
 *
 * * \f$ \langle \Phi_1 \rangle\big|_{T=0} = \frac{1}{\sqrt{2}}
 * \begin{pmatrix}0\\v_1\end{pmatrix} \f$ with \f$ v_1 \equiv v =
 * 246.22\,\text{GeV}\,,\f$
 * * \f$ \langle \Phi_2 \rangle\big|_{T=0} = \begin{pmatrix}0\\0\end{pmatrix}\,,
 * \f$
 * * \f$ \langle \Phi_S \rangle\big|_{T=0} = 0\,. \f$
 *
 *
 */
class Class_Potential_CPintheDark : public Class_Potential_Origin
{
public:
  Class_Potential_CPintheDark(const ISMConstants &smConstants);
  virtual ~Class_Potential_CPintheDark();

  // parameters of scalar potential
  double m11s, m22s, mSs, ReA, ImA, L1, L2, L3, L4, L5, L6, L7, L8;
  // counterterms
  double dm11s, dm22s, dmSs, dReA, dImA, dL1, dL2, dL3, dL4, dL5, dL6, dL7, dL8,
      dTCB, dT1, dT2, dTCP, dTS;
  double dImL5;
  // vev
  double v1;

<<<<<<< HEAD
  int pos_Gp, pos_Gm, pos_Hp, pos_Hm, pos_HSM;
  int pos_G0, pos_h1, pos_h2, pos_h3;
=======
  std::size_t pos_Gp, pos_Gm, pos_Hp, pos_Hm, pos_HSM;
  std::size_t pos_G0, pos_h1, pos_h2, pos_h3;
>>>>>>> 05e98e31

  void ReadAndSet(const std::string &linestr,
                  std::vector<double> &par) override;
  std::vector<std::string> addLegendCT() const override;
  std::vector<std::string> addLegendTemp() const override;
  std::vector<std::string> addLegendTripleCouplings() const override;
  std::vector<std::string> addLegendVEV() const override;

  void set_gen(const std::vector<double> &par) override;
  void set_CT_Pot_Par(const std::vector<double> &par) override;
  void write() const override;

  void AdjustRotationMatrix() override;
  void TripleHiggsCouplings() override;
  std::vector<double> calc_CT() const override;

  void SetCurvatureArrays() override;
  bool CalculateDebyeSimplified() override;
  bool CalculateDebyeGaugeSimplified() override;
  double VTreeSimplified(const std::vector<double> &v) const override;
  double VCounterSimplified(const std::vector<double> &v) const override;
  void Debugging(const std::vector<double> &input,
                 std::vector<double> &output) const override;
};

} // namespace Models
} // namespace BSMPT<|MERGE_RESOLUTION|>--- conflicted
+++ resolved
@@ -95,13 +95,8 @@
   // vev
   double v1;
 
-<<<<<<< HEAD
-  int pos_Gp, pos_Gm, pos_Hp, pos_Hm, pos_HSM;
-  int pos_G0, pos_h1, pos_h2, pos_h3;
-=======
   std::size_t pos_Gp, pos_Gm, pos_Hp, pos_Hm, pos_HSM;
   std::size_t pos_G0, pos_h1, pos_h2, pos_h3;
->>>>>>> 05e98e31
 
   void ReadAndSet(const std::string &linestr,
                   std::vector<double> &par) override;

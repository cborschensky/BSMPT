--- conflicted
+++ resolved
@@ -20,9 +20,8 @@
   CXSM,
   CPINTHEDARK,
   RXSM,
+  RXSMNOZ2,
   SM,
-  RXSM,
-  RXSMNOZ2,
 
   // Here you start adding your models
   TEMPLATE,
@@ -43,10 +42,7 @@
     {"sm", ModelIDs::SM},
     {"cpinthedark", ModelIDs::CPINTHEDARK},
     {"rxsm", ModelIDs::RXSM},
-<<<<<<< HEAD
     {"rxsmnoz2", ModelIDs::RXSMNOZ2},
-=======
->>>>>>> 05e98e31
     {"template", ModelIDs::TEMPLATE},
 };
 
